mod bind_instead_of_map;
mod bytecount;
mod bytes_count_to_len;
mod bytes_nth;
mod case_sensitive_file_extension_comparisons;
mod chars_cmp;
mod chars_cmp_with_unwrap;
mod chars_last_cmp;
mod chars_last_cmp_with_unwrap;
mod chars_next_cmp;
mod chars_next_cmp_with_unwrap;
mod clear_with_drain;
mod clone_on_copy;
mod clone_on_ref_ptr;
mod cloned_instead_of_copied;
mod collapsible_str_replace;
mod double_ended_iterator_last;
mod drain_collect;
mod err_expect;
mod expect_fun_call;
mod extend_with_drain;
mod filetype_is_file;
mod filter_map;
mod filter_map_bool_then;
mod filter_map_identity;
mod filter_map_next;
mod filter_next;
mod flat_map_identity;
mod flat_map_option;
mod format_collect;
mod from_iter_instead_of_collect;
mod get_first;
mod get_last_with_len;
mod get_unwrap;
mod implicit_clone;
mod inefficient_to_string;
mod inspect_for_each;
mod into_iter_on_ref;
mod io_other_error;
mod is_digit_ascii_radix;
mod is_empty;
mod iter_cloned_collect;
mod iter_count;
mod iter_filter;
mod iter_kv_map;
mod iter_next_slice;
mod iter_nth;
mod iter_nth_zero;
mod iter_on_single_or_empty_collections;
mod iter_out_of_bounds;
mod iter_overeager_cloned;
mod iter_skip_next;
mod iter_skip_zero;
mod iter_with_drain;
mod iterator_step_by_zero;
mod join_absolute_paths;
mod manual_c_str_literals;
mod manual_contains;
mod manual_inspect;
mod manual_is_variant_and;
mod manual_next_back;
mod manual_ok_or;
mod manual_repeat_n;
mod manual_saturating_arithmetic;
mod manual_str_repeat;
mod manual_try_fold;
mod map_all_any_identity;
mod map_clone;
mod map_collect_result_unit;
mod map_err_ignore;
mod map_flatten;
mod map_identity;
mod map_unwrap_or;
mod map_with_unused_argument_over_ranges;
mod mut_mutex_lock;
mod needless_as_bytes;
mod needless_character_iteration;
mod needless_collect;
mod needless_option_as_deref;
mod needless_option_take;
mod no_effect_replace;
mod obfuscated_if_else;
mod ok_expect;
mod open_options;
mod option_as_ref_cloned;
mod option_as_ref_deref;
mod option_map_or_none;
mod option_map_unwrap_or;
mod or_fun_call;
mod or_then_unwrap;
mod path_buf_push_overwrite;
mod path_ends_with_ext;
mod range_zip_with_len;
mod read_line_without_trim;
mod readonly_write_lock;
mod redundant_as_str;
mod repeat_once;
mod result_map_or_else_none;
mod return_and_then;
mod search_is_some;
mod seek_from_current;
mod seek_to_start_instead_of_rewind;
mod single_char_add_str;
mod single_char_insert_string;
mod single_char_push_string;
mod skip_while_next;
mod sliced_string_as_bytes;
mod stable_sort_primitive;
mod str_split;
mod str_splitn;
mod string_extend_chars;
mod string_lit_chars_any;
mod suspicious_command_arg_space;
mod suspicious_map;
mod suspicious_splitn;
mod suspicious_to_owned;
mod swap_with_temporary;
mod type_id_on_box;
mod unbuffered_bytes;
mod uninit_assumed_init;
mod unit_hash;
mod unnecessary_fallible_conversions;
mod unnecessary_filter_map;
mod unnecessary_first_then_check;
mod unnecessary_fold;
mod unnecessary_get_then_check;
mod unnecessary_iter_cloned;
mod unnecessary_join;
mod unnecessary_lazy_eval;
mod unnecessary_literal_unwrap;
mod unnecessary_map_or;
mod unnecessary_min_or_max;
mod unnecessary_result_map_or_else;
mod unnecessary_sort_by;
mod unnecessary_to_owned;
mod unused_enumerate_index;
mod unwrap_expect_used;
mod useless_asref;
mod useless_nonzero_new_unchecked;
mod utils;
mod vec_resize_to_zero;
mod verbose_file_reads;
mod waker_clone_wake;
mod wrong_self_convention;
mod zst_offset;

use clippy_config::Conf;
use clippy_utils::consts::{ConstEvalCtxt, Constant};
use clippy_utils::diagnostics::{span_lint, span_lint_and_help};
use clippy_utils::macros::FormatArgsStorage;
use clippy_utils::msrvs::{self, Msrv};
use clippy_utils::ty::{contains_ty_adt_constructor_opaque, implements_trait, is_copy, is_type_diagnostic_item};
use clippy_utils::{contains_return, is_bool, is_trait_method, iter_input_pats, peel_blocks, return_ty, sym};
pub use path_ends_with_ext::DEFAULT_ALLOWED_DOTFILES;
use rustc_abi::ExternAbi;
use rustc_data_structures::fx::FxHashSet;
use rustc_hir as hir;
use rustc_hir::{Expr, ExprKind, Node, Stmt, StmtKind, TraitItem, TraitItemKind};
use rustc_lint::{LateContext, LateLintPass, LintContext};
use rustc_middle::ty::{self, TraitRef, Ty};
use rustc_session::impl_lint_pass;
use rustc_span::{Span, Symbol, kw};

declare_clippy_lint! {
    /// ### What it does
    /// Checks for usage of `cloned()` on an `Iterator` or `Option` where
    /// `copied()` could be used instead.
    ///
    /// ### Why is this bad?
    /// `copied()` is better because it guarantees that the type being cloned
    /// implements `Copy`.
    ///
    /// ### Example
    /// ```no_run
    /// [1, 2, 3].iter().cloned();
    /// ```
    /// Use instead:
    /// ```no_run
    /// [1, 2, 3].iter().copied();
    /// ```
    #[clippy::version = "1.53.0"]
    pub CLONED_INSTEAD_OF_COPIED,
    pedantic,
    "used `cloned` where `copied` could be used instead"
}

declare_clippy_lint! {
    /// ### What it does
    /// Checks for consecutive calls to `str::replace` (2 or more)
    /// that can be collapsed into a single call.
    ///
    /// ### Why is this bad?
    /// Consecutive `str::replace` calls scan the string multiple times
    /// with repetitive code.
    ///
    /// ### Example
    /// ```no_run
    /// let hello = "hesuo worpd"
    ///     .replace('s', "l")
    ///     .replace("u", "l")
    ///     .replace('p', "l");
    /// ```
    /// Use instead:
    /// ```no_run
    /// let hello = "hesuo worpd".replace(['s', 'u', 'p'], "l");
    /// ```
    #[clippy::version = "1.65.0"]
    pub COLLAPSIBLE_STR_REPLACE,
    perf,
    "collapse consecutive calls to str::replace (2 or more) into a single call"
}

declare_clippy_lint! {
    /// ### What it does
    /// Checks for usage of `_.cloned().<func>()` where call to `.cloned()` can be postponed.
    ///
    /// ### Why is this bad?
    /// It's often inefficient to clone all elements of an iterator, when eventually, only some
    /// of them will be consumed.
    ///
    /// ### Known Problems
    /// This `lint` removes the side of effect of cloning items in the iterator.
    /// A code that relies on that side-effect could fail.
    ///
    /// ### Examples
    /// ```no_run
    /// # let vec = vec!["string".to_string()];
    /// vec.iter().cloned().take(10);
    /// vec.iter().cloned().last();
    /// ```
    ///
    /// Use instead:
    /// ```no_run
    /// # let vec = vec!["string".to_string()];
    /// vec.iter().take(10).cloned();
    /// vec.iter().last().cloned();
    /// ```
    #[clippy::version = "1.60.0"]
    pub ITER_OVEREAGER_CLONED,
    perf,
    "using `cloned()` early with `Iterator::iter()` can lead to some performance inefficiencies"
}

declare_clippy_lint! {
    /// ### What it does
    /// Checks for usage of `Iterator::flat_map()` where `filter_map()` could be
    /// used instead.
    ///
    /// ### Why is this bad?
    /// `filter_map()` is known to always produce 0 or 1 output items per input item,
    /// rather than however many the inner iterator type produces.
    /// Therefore, it maintains the upper bound in `Iterator::size_hint()`,
    /// and communicates to the reader that the input items are not being expanded into
    /// multiple output items without their having to notice that the mapping function
    /// returns an `Option`.
    ///
    /// ### Example
    /// ```no_run
    /// let nums: Vec<i32> = ["1", "2", "whee!"].iter().flat_map(|x| x.parse().ok()).collect();
    /// ```
    /// Use instead:
    /// ```no_run
    /// let nums: Vec<i32> = ["1", "2", "whee!"].iter().filter_map(|x| x.parse().ok()).collect();
    /// ```
    #[clippy::version = "1.53.0"]
    pub FLAT_MAP_OPTION,
    pedantic,
    "used `flat_map` where `filter_map` could be used instead"
}

declare_clippy_lint! {
    /// ### What it does
    /// Checks for `.unwrap()` or `.unwrap_err()` calls on `Result`s and `.unwrap()` call on `Option`s.
    ///
    /// ### Why restrict this?
    /// It is better to handle the `None` or `Err` case,
    /// or at least call `.expect(_)` with a more helpful message. Still, for a lot of
    /// quick-and-dirty code, `unwrap` is a good choice, which is why this lint is
    /// `Allow` by default.
    ///
    /// `result.unwrap()` will let the thread panic on `Err` values.
    /// Normally, you want to implement more sophisticated error handling,
    /// and propagate errors upwards with `?` operator.
    ///
    /// Even if you want to panic on errors, not all `Error`s implement good
    /// messages on display. Therefore, it may be beneficial to look at the places
    /// where they may get displayed. Activate this lint to do just that.
    ///
    /// ### Examples
    /// ```no_run
    /// # let option = Some(1);
    /// # let result: Result<usize, ()> = Ok(1);
    /// option.unwrap();
    /// result.unwrap();
    /// ```
    ///
    /// Use instead:
    /// ```no_run
    /// # let option = Some(1);
    /// # let result: Result<usize, ()> = Ok(1);
    /// option.expect("more helpful message");
    /// result.expect("more helpful message");
    /// ```
    ///
    /// If [expect_used](#expect_used) is enabled, instead:
    /// ```rust,ignore
    /// # let option = Some(1);
    /// # let result: Result<usize, ()> = Ok(1);
    /// option?;
    ///
    /// // or
    ///
    /// result?;
    /// ```
    #[clippy::version = "1.45.0"]
    pub UNWRAP_USED,
    restriction,
    "using `.unwrap()` on `Result` or `Option`, which should at least get a better message using `expect()`"
}

declare_clippy_lint! {
    /// ### What it does
    /// Checks for `.unwrap()` related calls on `Result`s and `Option`s that are constructed.
    ///
    /// ### Why is this bad?
    /// It is better to write the value directly without the indirection.
    ///
    /// ### Examples
    /// ```no_run
    /// let val1 = Some(1).unwrap();
    /// let val2 = Ok::<_, ()>(1).unwrap();
    /// let val3 = Err::<(), _>(1).unwrap_err();
    /// ```
    ///
    /// Use instead:
    /// ```no_run
    /// let val1 = 1;
    /// let val2 = 1;
    /// let val3 = 1;
    /// ```
    #[clippy::version = "1.72.0"]
    pub UNNECESSARY_LITERAL_UNWRAP,
    complexity,
    "using `unwrap()` related calls on `Result` and `Option` constructors"
}

declare_clippy_lint! {
    /// ### What it does
    /// Checks for `.expect()` or `.expect_err()` calls on `Result`s and `.expect()` call on `Option`s.
    ///
    /// ### Why restrict this?
    /// Usually it is better to handle the `None` or `Err` case.
    /// Still, for a lot of quick-and-dirty code, `expect` is a good choice, which is why
    /// this lint is `Allow` by default.
    ///
    /// `result.expect()` will let the thread panic on `Err`
    /// values. Normally, you want to implement more sophisticated error handling,
    /// and propagate errors upwards with `?` operator.
    ///
    /// ### Examples
    /// ```rust,ignore
    /// # let option = Some(1);
    /// # let result: Result<usize, ()> = Ok(1);
    /// option.expect("one");
    /// result.expect("one");
    /// ```
    ///
    /// Use instead:
    /// ```rust,ignore
    /// # let option = Some(1);
    /// # let result: Result<usize, ()> = Ok(1);
    /// option?;
    ///
    /// // or
    ///
    /// result?;
    /// ```
    #[clippy::version = "1.45.0"]
    pub EXPECT_USED,
    restriction,
    "using `.expect()` on `Result` or `Option`, which might be better handled"
}

declare_clippy_lint! {
    /// ### What it does
    /// Checks for methods that should live in a trait
    /// implementation of a `std` trait (see [llogiq's blog
    /// post](http://llogiq.github.io/2015/07/30/traits.html) for further
    /// information) instead of an inherent implementation.
    ///
    /// ### Why is this bad?
    /// Implementing the traits improve ergonomics for users of
    /// the code, often with very little cost. Also people seeing a `mul(...)`
    /// method
    /// may expect `*` to work equally, so you should have good reason to disappoint
    /// them.
    ///
    /// ### Example
    /// ```no_run
    /// struct X;
    /// impl X {
    ///     fn add(&self, other: &X) -> X {
    ///         // ..
    /// # X
    ///     }
    /// }
    /// ```
    #[clippy::version = "pre 1.29.0"]
    pub SHOULD_IMPLEMENT_TRAIT,
    style,
    "defining a method that should be implementing a std trait"
}

declare_clippy_lint! {
    /// ### What it does
    /// Checks for methods with certain name prefixes or suffixes, and which
    /// do not adhere to standard conventions regarding how `self` is taken.
    /// The actual rules are:
    ///
    /// |Prefix |Postfix     |`self` taken                   | `self` type  |
    /// |-------|------------|-------------------------------|--------------|
    /// |`as_`  | none       |`&self` or `&mut self`         | any          |
    /// |`from_`| none       | none                          | any          |
    /// |`into_`| none       |`self`                         | any          |
    /// |`is_`  | none       |`&mut self` or `&self` or none | any          |
    /// |`to_`  | `_mut`     |`&mut self`                    | any          |
    /// |`to_`  | not `_mut` |`self`                         | `Copy`       |
    /// |`to_`  | not `_mut` |`&self`                        | not `Copy`   |
    ///
    /// Note: Clippy doesn't trigger methods with `to_` prefix in:
    /// - Traits definition.
    /// Clippy can not tell if a type that implements a trait is `Copy` or not.
    /// - Traits implementation, when `&self` is taken.
    /// The method signature is controlled by the trait and often `&self` is required for all types that implement the trait
    /// (see e.g. the `std::string::ToString` trait).
    ///
    /// Clippy allows `Pin<&Self>` and `Pin<&mut Self>` if `&self` and `&mut self` is required.
    ///
    /// Please find more info here:
    /// https://rust-lang.github.io/api-guidelines/naming.html#ad-hoc-conversions-follow-as_-to_-into_-conventions-c-conv
    ///
    /// ### Why is this bad?
    /// Consistency breeds readability. If you follow the
    /// conventions, your users won't be surprised that they, e.g., need to supply a
    /// mutable reference to a `as_..` function.
    ///
    /// ### Example
    /// ```no_run
    /// # struct X;
    /// impl X {
    ///     fn as_str(self) -> &'static str {
    ///         // ..
    /// # ""
    ///     }
    /// }
    /// ```
    ///
    /// Use instead:
    /// ```no_run
    /// # struct X;
    /// impl X {
    ///     fn as_str(&self) -> &'static str {
    ///         // ..
    /// # ""
    ///     }
    /// }
    /// ```
    #[clippy::version = "pre 1.29.0"]
    pub WRONG_SELF_CONVENTION,
    style,
    "defining a method named with an established prefix (like \"into_\") that takes `self` with the wrong convention"
}

declare_clippy_lint! {
    /// ### What it does
    /// Checks for usage of `ok().expect(..)`.
    ///
    /// ### Why is this bad?
    /// Because you usually call `expect()` on the `Result`
    /// directly to get a better error message.
    ///
    /// ### Example
    /// ```no_run
    /// # let x = Ok::<_, ()>(());
    /// x.ok().expect("why did I do this again?");
    /// ```
    ///
    /// Use instead:
    /// ```no_run
    /// # let x = Ok::<_, ()>(());
    /// x.expect("why did I do this again?");
    /// ```
    #[clippy::version = "pre 1.29.0"]
    pub OK_EXPECT,
    style,
    "using `ok().expect()`, which gives worse error messages than calling `expect` directly on the Result"
}

declare_clippy_lint! {
    /// ### What it does
    /// Checks for `.err().expect()` calls on the `Result` type.
    ///
    /// ### Why is this bad?
    /// `.expect_err()` can be called directly to avoid the extra type conversion from `err()`.
    ///
    /// ### Example
    /// ```should_panic
    /// let x: Result<u32, &str> = Ok(10);
    /// x.err().expect("Testing err().expect()");
    /// ```
    /// Use instead:
    /// ```should_panic
    /// let x: Result<u32, &str> = Ok(10);
    /// x.expect_err("Testing expect_err");
    /// ```
    #[clippy::version = "1.62.0"]
    pub ERR_EXPECT,
    style,
    r#"using `.err().expect("")` when `.expect_err("")` can be used"#
}

declare_clippy_lint! {
    /// ### What it does
    /// Checks for usages of the following functions with an argument that constructs a default value
    /// (e.g., `Default::default` or `String::new`):
    /// - `unwrap_or`
    /// - `unwrap_or_else`
    /// - `or_insert`
    /// - `or_insert_with`
    ///
    /// ### Why is this bad?
    /// Readability. Using `unwrap_or_default` in place of `unwrap_or`/`unwrap_or_else`, or `or_default`
    /// in place of `or_insert`/`or_insert_with`, is simpler and more concise.
    ///
    /// ### Known problems
    /// In some cases, the argument of `unwrap_or`, etc. is needed for type inference. The lint uses a
    /// heuristic to try to identify such cases. However, the heuristic can produce false negatives.
    ///
    /// ### Examples
    /// ```no_run
    /// # let x = Some(1);
    /// # let mut map = std::collections::HashMap::<u64, String>::new();
    /// x.unwrap_or(Default::default());
    /// map.entry(42).or_insert_with(String::new);
    /// ```
    ///
    /// Use instead:
    /// ```no_run
    /// # let x = Some(1);
    /// # let mut map = std::collections::HashMap::<u64, String>::new();
    /// x.unwrap_or_default();
    /// map.entry(42).or_default();
    /// ```
    #[clippy::version = "1.56.0"]
    pub UNWRAP_OR_DEFAULT,
    style,
    "using `.unwrap_or`, etc. with an argument that constructs a default value"
}

declare_clippy_lint! {
    /// ### What it does
    /// Checks for usage of `option.map(_).unwrap_or(_)` or `option.map(_).unwrap_or_else(_)` or
    /// `result.map(_).unwrap_or_else(_)`.
    ///
    /// ### Why is this bad?
    /// Readability, these can be written more concisely (resp.) as
    /// `option.map_or(_, _)`, `option.map_or_else(_, _)` and `result.map_or_else(_, _)`.
    ///
    /// ### Known problems
    /// The order of the arguments is not in execution order
    ///
    /// ### Examples
    /// ```no_run
    /// # let option = Some(1);
    /// # let result: Result<usize, ()> = Ok(1);
    /// # fn some_function(foo: ()) -> usize { 1 }
    /// option.map(|a| a + 1).unwrap_or(0);
    /// option.map(|a| a > 10).unwrap_or(false);
    /// result.map(|a| a + 1).unwrap_or_else(some_function);
    /// ```
    ///
    /// Use instead:
    /// ```no_run
    /// # let option = Some(1);
    /// # let result: Result<usize, ()> = Ok(1);
    /// # fn some_function(foo: ()) -> usize { 1 }
    /// option.map_or(0, |a| a + 1);
    /// option.is_some_and(|a| a > 10);
    /// result.map_or_else(some_function, |a| a + 1);
    /// ```
    #[clippy::version = "1.45.0"]
    pub MAP_UNWRAP_OR,
    pedantic,
    "using `.map(f).unwrap_or(a)` or `.map(f).unwrap_or_else(func)`, which are more succinctly expressed as `map_or(a, f)` or `map_or_else(a, f)`"
}

declare_clippy_lint! {
    /// ### What it does
    /// Checks for usage of `_.map_or(None, _)`.
    ///
    /// ### Why is this bad?
    /// Readability, this can be written more concisely as
    /// `_.and_then(_)`.
    ///
    /// ### Known problems
    /// The order of the arguments is not in execution order.
    ///
    /// ### Example
    /// ```no_run
    /// # let opt = Some(1);
    /// opt.map_or(None, |a| Some(a + 1));
    /// ```
    ///
    /// Use instead:
    /// ```no_run
    /// # let opt = Some(1);
    /// opt.and_then(|a| Some(a + 1));
    /// ```
    #[clippy::version = "pre 1.29.0"]
    pub OPTION_MAP_OR_NONE,
    style,
    "using `Option.map_or(None, f)`, which is more succinctly expressed as `and_then(f)`"
}

declare_clippy_lint! {
    /// ### What it does
    /// Checks for usage of `_.map_or(None, Some)`.
    ///
    /// ### Why is this bad?
    /// Readability, this can be written more concisely as
    /// `_.ok()`.
    ///
    /// ### Example
    /// ```no_run
    /// # let r: Result<u32, &str> = Ok(1);
    /// assert_eq!(Some(1), r.map_or(None, Some));
    /// ```
    ///
    /// Use instead:
    /// ```no_run
    /// # let r: Result<u32, &str> = Ok(1);
    /// assert_eq!(Some(1), r.ok());
    /// ```
    #[clippy::version = "1.44.0"]
    pub RESULT_MAP_OR_INTO_OPTION,
    style,
    "using `Result.map_or(None, Some)`, which is more succinctly expressed as `ok()`"
}

declare_clippy_lint! {
    /// ### What it does
    /// Checks for usage of `_.and_then(|x| Some(y))`, `_.and_then(|x| Ok(y))`
    /// or `_.or_else(|x| Err(y))`.
    ///
    /// ### Why is this bad?
    /// This can be written more concisely as `_.map(|x| y)` or `_.map_err(|x| y)`.
    ///
    /// ### Example
    /// ```no_run
    /// # fn opt() -> Option<&'static str> { Some("42") }
    /// # fn res() -> Result<&'static str, &'static str> { Ok("42") }
    /// let _ = opt().and_then(|s| Some(s.len()));
    /// let _ = res().and_then(|s| if s.len() == 42 { Ok(10) } else { Ok(20) });
    /// let _ = res().or_else(|s| if s.len() == 42 { Err(10) } else { Err(20) });
    /// ```
    ///
    /// The correct use would be:
    ///
    /// ```no_run
    /// # fn opt() -> Option<&'static str> { Some("42") }
    /// # fn res() -> Result<&'static str, &'static str> { Ok("42") }
    /// let _ = opt().map(|s| s.len());
    /// let _ = res().map(|s| if s.len() == 42 { 10 } else { 20 });
    /// let _ = res().map_err(|s| if s.len() == 42 { 10 } else { 20 });
    /// ```
    #[clippy::version = "1.45.0"]
    pub BIND_INSTEAD_OF_MAP,
    complexity,
    "using `Option.and_then(|x| Some(y))`, which is more succinctly expressed as `map(|x| y)`"
}

declare_clippy_lint! {
    /// ### What it does
    /// Checks for usage of `_.filter(_).next()`.
    ///
    /// ### Why is this bad?
    /// Readability, this can be written more concisely as
    /// `_.find(_)`.
    ///
    /// ### Example
    /// ```no_run
    /// # let vec = vec![1];
    /// vec.iter().filter(|x| **x == 0).next();
    /// ```
    ///
    /// Use instead:
    /// ```no_run
    /// # let vec = vec![1];
    /// vec.iter().find(|x| **x == 0);
    /// ```
    #[clippy::version = "pre 1.29.0"]
    pub FILTER_NEXT,
    complexity,
    "using `filter(p).next()`, which is more succinctly expressed as `.find(p)`"
}

declare_clippy_lint! {
    /// ### What it does
    /// Checks for usage of `_.skip_while(condition).next()`.
    ///
    /// ### Why is this bad?
    /// Readability, this can be written more concisely as
    /// `_.find(!condition)`.
    ///
    /// ### Example
    /// ```no_run
    /// # let vec = vec![1];
    /// vec.iter().skip_while(|x| **x == 0).next();
    /// ```
    ///
    /// Use instead:
    /// ```no_run
    /// # let vec = vec![1];
    /// vec.iter().find(|x| **x != 0);
    /// ```
    #[clippy::version = "1.42.0"]
    pub SKIP_WHILE_NEXT,
    complexity,
    "using `skip_while(p).next()`, which is more succinctly expressed as `.find(!p)`"
}

declare_clippy_lint! {
    /// ### What it does
    /// Checks for usage of `_.map(_).flatten(_)` on `Iterator` and `Option`
    ///
    /// ### Why is this bad?
    /// Readability, this can be written more concisely as
    /// `_.flat_map(_)` for `Iterator` or `_.and_then(_)` for `Option`
    ///
    /// ### Example
    /// ```no_run
    /// let vec = vec![vec![1]];
    /// let opt = Some(5);
    ///
    /// vec.iter().map(|x| x.iter()).flatten();
    /// opt.map(|x| Some(x * 2)).flatten();
    /// ```
    ///
    /// Use instead:
    /// ```no_run
    /// # let vec = vec![vec![1]];
    /// # let opt = Some(5);
    /// vec.iter().flat_map(|x| x.iter());
    /// opt.and_then(|x| Some(x * 2));
    /// ```
    #[clippy::version = "1.31.0"]
    pub MAP_FLATTEN,
    complexity,
    "using combinations of `flatten` and `map` which can usually be written as a single method call"
}

declare_clippy_lint! {
    /// ### What it does
    /// Checks for usage of `_.filter(_).map(_)` that can be written more simply
    /// as `filter_map(_)`.
    ///
    /// ### Why is this bad?
    /// Redundant code in the `filter` and `map` operations is poor style and
    /// less performant.
    ///
     /// ### Example
    /// ```no_run
    /// (0_i32..10)
    ///     .filter(|n| n.checked_add(1).is_some())
    ///     .map(|n| n.checked_add(1).unwrap());
    /// ```
    ///
    /// Use instead:
    /// ```no_run
    /// (0_i32..10).filter_map(|n| n.checked_add(1));
    /// ```
    #[clippy::version = "1.51.0"]
    pub MANUAL_FILTER_MAP,
    complexity,
    "using `_.filter(_).map(_)` in a way that can be written more simply as `filter_map(_)`"
}

declare_clippy_lint! {
    /// ### What it does
    /// Checks for usage of `_.find(_).map(_)` that can be written more simply
    /// as `find_map(_)`.
    ///
    /// ### Why is this bad?
    /// Redundant code in the `find` and `map` operations is poor style and
    /// less performant.
    ///
     /// ### Example
    /// ```no_run
    /// (0_i32..10)
    ///     .find(|n| n.checked_add(1).is_some())
    ///     .map(|n| n.checked_add(1).unwrap());
    /// ```
    ///
    /// Use instead:
    /// ```no_run
    /// (0_i32..10).find_map(|n| n.checked_add(1));
    /// ```
    #[clippy::version = "1.51.0"]
    pub MANUAL_FIND_MAP,
    complexity,
    "using `_.find(_).map(_)` in a way that can be written more simply as `find_map(_)`"
}

declare_clippy_lint! {
    /// ### What it does
    /// Checks for usage of `_.filter_map(_).next()`.
    ///
    /// ### Why is this bad?
    /// Readability, this can be written more concisely as
    /// `_.find_map(_)`.
    ///
    /// ### Example
    /// ```no_run
    ///  (0..3).filter_map(|x| if x == 2 { Some(x) } else { None }).next();
    /// ```
    /// Can be written as
    ///
    /// ```no_run
    ///  (0..3).find_map(|x| if x == 2 { Some(x) } else { None });
    /// ```
    #[clippy::version = "1.36.0"]
    pub FILTER_MAP_NEXT,
    pedantic,
    "using combination of `filter_map` and `next` which can usually be written as a single method call"
}

declare_clippy_lint! {
    /// ### What it does
    /// Checks for usage of `flat_map(|x| x)`.
    ///
    /// ### Why is this bad?
    /// Readability, this can be written more concisely by using `flatten`.
    ///
    /// ### Example
    /// ```no_run
    /// # let iter = vec![vec![0]].into_iter();
    /// iter.flat_map(|x| x);
    /// ```
    /// Can be written as
    /// ```no_run
    /// # let iter = vec![vec![0]].into_iter();
    /// iter.flatten();
    /// ```
    #[clippy::version = "1.39.0"]
    pub FLAT_MAP_IDENTITY,
    complexity,
    "call to `flat_map` where `flatten` is sufficient"
}

declare_clippy_lint! {
    /// ### What it does
    /// Checks for an iterator or string search (such as `find()`,
    /// `position()`, or `rposition()`) followed by a call to `is_some()` or `is_none()`.
    ///
    /// ### Why is this bad?
    /// Readability, this can be written more concisely as:
    /// * `_.any(_)`, or `_.contains(_)` for `is_some()`,
    /// * `!_.any(_)`, or `!_.contains(_)` for `is_none()`.
    ///
    /// ### Example
    /// ```no_run
    /// let vec = vec![1];
    /// vec.iter().find(|x| **x == 0).is_some();
    ///
    /// "hello world".find("world").is_none();
    /// ```
    ///
    /// Use instead:
    /// ```no_run
    /// let vec = vec![1];
    /// vec.iter().any(|x| *x == 0);
    ///
    /// !"hello world".contains("world");
    /// ```
    #[clippy::version = "pre 1.29.0"]
    pub SEARCH_IS_SOME,
    complexity,
    "using an iterator or string search followed by `is_some()` or `is_none()`, which is more succinctly expressed as a call to `any()` or `contains()` (with negation in case of `is_none()`)"
}

declare_clippy_lint! {
    /// ### What it does
    /// Checks for usage of `.chars().next()` on a `str` to check
    /// if it starts with a given char.
    ///
    /// ### Why is this bad?
    /// Readability, this can be written more concisely as
    /// `_.starts_with(_)`.
    ///
    /// ### Example
    /// ```no_run
    /// let name = "foo";
    /// if name.chars().next() == Some('_') {};
    /// ```
    ///
    /// Use instead:
    /// ```no_run
    /// let name = "foo";
    /// if name.starts_with('_') {};
    /// ```
    #[clippy::version = "pre 1.29.0"]
    pub CHARS_NEXT_CMP,
    style,
    "using `.chars().next()` to check if a string starts with a char"
}

declare_clippy_lint! {
    /// ### What it does
    /// Checks for calls to `.or(foo(..))`, `.unwrap_or(foo(..))`,
    /// `.or_insert(foo(..))` etc., and suggests to use `.or_else(|| foo(..))`,
    /// `.unwrap_or_else(|| foo(..))`, `.unwrap_or_default()` or `.or_default()`
    /// etc. instead.
    ///
    /// ### Why is this bad?
    /// The function will always be called. This is only bad if it allocates or
    /// does some non-trivial amount of work.
    ///
    /// ### Known problems
    /// If the function has side-effects, not calling it will change the
    /// semantic of the program, but you shouldn't rely on that.
    ///
    /// The lint also cannot figure out whether the function you call is
    /// actually expensive to call or not.
    ///
    /// ### Example
    /// ```no_run
    /// # let foo = Some(String::new());
    /// foo.unwrap_or(String::from("empty"));
    /// ```
    ///
    /// Use instead:
    /// ```no_run
    /// # let foo = Some(String::new());
    /// foo.unwrap_or_else(|| String::from("empty"));
    /// ```
    #[clippy::version = "pre 1.29.0"]
    pub OR_FUN_CALL,
    nursery,
    "using any `*or` method with a function call, which suggests `*or_else`"
}

declare_clippy_lint! {
    /// ### What it does
    /// Checks for `.or(…).unwrap()` calls to Options and Results.
    ///
    /// ### Why is this bad?
    /// You should use `.unwrap_or(…)` instead for clarity.
    ///
    /// ### Example
    /// ```no_run
    /// # let fallback = "fallback";
    /// // Result
    /// # type Error = &'static str;
    /// # let result: Result<&str, Error> = Err("error");
    /// let value = result.or::<Error>(Ok(fallback)).unwrap();
    ///
    /// // Option
    /// # let option: Option<&str> = None;
    /// let value = option.or(Some(fallback)).unwrap();
    /// ```
    /// Use instead:
    /// ```no_run
    /// # let fallback = "fallback";
    /// // Result
    /// # let result: Result<&str, &str> = Err("error");
    /// let value = result.unwrap_or(fallback);
    ///
    /// // Option
    /// # let option: Option<&str> = None;
    /// let value = option.unwrap_or(fallback);
    /// ```
    #[clippy::version = "1.61.0"]
    pub OR_THEN_UNWRAP,
    complexity,
    "checks for `.or(…).unwrap()` calls to Options and Results."
}

declare_clippy_lint! {
    /// ### What it does
    /// Checks for calls to `.expect(&format!(...))`, `.expect(foo(..))`,
    /// etc., and suggests to use `unwrap_or_else` instead
    ///
    /// ### Why is this bad?
    /// The function will always be called.
    ///
    /// ### Known problems
    /// If the function has side-effects, not calling it will
    /// change the semantics of the program, but you shouldn't rely on that anyway.
    ///
    /// ### Example
    /// ```no_run
    /// # let foo = Some(String::new());
    /// # let err_code = "418";
    /// # let err_msg = "I'm a teapot";
    /// foo.expect(&format!("Err {}: {}", err_code, err_msg));
    ///
    /// // or
    ///
    /// # let foo = Some(String::new());
    /// foo.expect(format!("Err {}: {}", err_code, err_msg).as_str());
    /// ```
    ///
    /// Use instead:
    /// ```no_run
    /// # let foo = Some(String::new());
    /// # let err_code = "418";
    /// # let err_msg = "I'm a teapot";
    /// foo.unwrap_or_else(|| panic!("Err {}: {}", err_code, err_msg));
    /// ```
    #[clippy::version = "pre 1.29.0"]
    pub EXPECT_FUN_CALL,
    perf,
    "using any `expect` method with a function call"
}

declare_clippy_lint! {
    /// ### What it does
    /// Checks for usage of `.clone()` on a `Copy` type.
    ///
    /// ### Why is this bad?
    /// The only reason `Copy` types implement `Clone` is for
    /// generics, not for using the `clone` method on a concrete type.
    ///
    /// ### Example
    /// ```no_run
    /// 42u64.clone();
    /// ```
    #[clippy::version = "pre 1.29.0"]
    pub CLONE_ON_COPY,
    complexity,
    "using `clone` on a `Copy` type"
}

declare_clippy_lint! {
    /// ### What it does
    /// Checks for usage of `.clone()` on a ref-counted pointer,
    /// (`Rc`, `Arc`, `rc::Weak`, or `sync::Weak`), and suggests calling Clone via unified
    /// function syntax instead (e.g., `Rc::clone(foo)`).
    ///
    /// ### Why restrict this?
    /// Calling `.clone()` on an `Rc`, `Arc`, or `Weak`
    /// can obscure the fact that only the pointer is being cloned, not the underlying
    /// data.
    ///
    /// ### Example
    /// ```no_run
    /// # use std::rc::Rc;
    /// let x = Rc::new(1);
    ///
    /// x.clone();
    /// ```
    ///
    /// Use instead:
    /// ```no_run
    /// # use std::rc::Rc;
    /// # let x = Rc::new(1);
    /// Rc::clone(&x);
    /// ```
    #[clippy::version = "pre 1.29.0"]
    pub CLONE_ON_REF_PTR,
    restriction,
    "using `clone` on a ref-counted pointer"
}

declare_clippy_lint! {
    /// ### What it does
    /// Checks for usage of `.to_string()` on an `&&T` where
    /// `T` implements `ToString` directly (like `&&str` or `&&String`).
    ///
    /// ### Why is this bad?
    /// This bypasses the specialized implementation of
    /// `ToString` and instead goes through the more expensive string formatting
    /// facilities.
    ///
    /// ### Example
    /// ```no_run
    /// // Generic implementation for `T: Display` is used (slow)
    /// ["foo", "bar"].iter().map(|s| s.to_string());
    ///
    /// // OK, the specialized impl is used
    /// ["foo", "bar"].iter().map(|&s| s.to_string());
    /// ```
    #[clippy::version = "1.40.0"]
    pub INEFFICIENT_TO_STRING,
    pedantic,
    "using `to_string` on `&&T` where `T: ToString`"
}

declare_clippy_lint! {
    /// ### What it does
    /// Checks for `new` not returning a type that contains `Self`.
    ///
    /// ### Why is this bad?
    /// As a convention, `new` methods are used to make a new
    /// instance of a type.
    ///
    /// ### Example
    /// In an impl block:
    /// ```no_run
    /// # struct Foo;
    /// # struct NotAFoo;
    /// impl Foo {
    ///     fn new() -> NotAFoo {
    /// # NotAFoo
    ///     }
    /// }
    /// ```
    ///
    /// ```no_run
    /// # struct Foo;
    /// struct Bar(Foo);
    /// impl Foo {
    ///     // Bad. The type name must contain `Self`
    ///     fn new() -> Bar {
    /// # Bar(Foo)
    ///     }
    /// }
    /// ```
    ///
    /// ```no_run
    /// # struct Foo;
    /// # struct FooError;
    /// impl Foo {
    ///     // Good. Return type contains `Self`
    ///     fn new() -> Result<Foo, FooError> {
    /// # Ok(Foo)
    ///     }
    /// }
    /// ```
    ///
    /// Or in a trait definition:
    /// ```no_run
    /// pub trait Trait {
    ///     // Bad. The type name must contain `Self`
    ///     fn new();
    /// }
    /// ```
    ///
    /// ```no_run
    /// pub trait Trait {
    ///     // Good. Return type contains `Self`
    ///     fn new() -> Self;
    /// }
    /// ```
    #[clippy::version = "pre 1.29.0"]
    pub NEW_RET_NO_SELF,
    style,
    "not returning type containing `Self` in a `new` method"
}

declare_clippy_lint! {
    /// ### What it does
    /// Checks for calling `.step_by(0)` on iterators which panics.
    ///
    /// ### Why is this bad?
    /// This very much looks like an oversight. Use `panic!()` instead if you
    /// actually intend to panic.
    ///
    /// ### Example
    /// ```rust,should_panic
    /// for x in (0..100).step_by(0) {
    ///     //..
    /// }
    /// ```
    #[clippy::version = "pre 1.29.0"]
    pub ITERATOR_STEP_BY_ZERO,
    correctness,
    "using `Iterator::step_by(0)`, which will panic at runtime"
}

declare_clippy_lint! {
    /// ### What it does
    /// Checks for iterators of `Option`s using `.filter(Option::is_some).map(Option::unwrap)` that may
    /// be replaced with a `.flatten()` call.
    ///
    /// ### Why is this bad?
    /// `Option` is like a collection of 0-1 things, so `flatten`
    /// automatically does this without suspicious-looking `unwrap` calls.
    ///
    /// ### Example
    /// ```no_run
    /// let _ = std::iter::empty::<Option<i32>>().filter(Option::is_some).map(Option::unwrap);
    /// ```
    /// Use instead:
    /// ```no_run
    /// let _ = std::iter::empty::<Option<i32>>().flatten();
    /// ```
    #[clippy::version = "1.53.0"]
    pub OPTION_FILTER_MAP,
    complexity,
    "filtering `Option` for `Some` then force-unwrapping, which can be one type-safe operation"
}

declare_clippy_lint! {
    /// ### What it does
    /// Checks for the use of `iter.nth(0)`.
    ///
    /// ### Why is this bad?
    /// `iter.next()` is equivalent to
    /// `iter.nth(0)`, as they both consume the next element,
    ///  but is more readable.
    ///
    /// ### Example
    /// ```no_run
    /// # use std::collections::HashSet;
    /// # let mut s = HashSet::new();
    /// # s.insert(1);
    /// let x = s.iter().nth(0);
    /// ```
    ///
    /// Use instead:
    /// ```no_run
    /// # use std::collections::HashSet;
    /// # let mut s = HashSet::new();
    /// # s.insert(1);
    /// let x = s.iter().next();
    /// ```
    #[clippy::version = "1.42.0"]
    pub ITER_NTH_ZERO,
    style,
    "replace `iter.nth(0)` with `iter.next()`"
}

declare_clippy_lint! {
    /// ### What it does
    /// Checks for usage of `.iter().nth()`/`.iter_mut().nth()` on standard library types that have
    /// equivalent `.get()`/`.get_mut()` methods.
    ///
    /// ### Why is this bad?
    /// `.get()` and `.get_mut()` are equivalent but more concise.
    ///
    /// ### Example
    /// ```no_run
    /// let some_vec = vec![0, 1, 2, 3];
    /// let bad_vec = some_vec.iter().nth(3);
    /// let bad_slice = &some_vec[..].iter().nth(3);
    /// ```
    /// The correct use would be:
    /// ```no_run
    /// let some_vec = vec![0, 1, 2, 3];
    /// let bad_vec = some_vec.get(3);
    /// let bad_slice = &some_vec[..].get(3);
    /// ```
    #[clippy::version = "pre 1.29.0"]
    pub ITER_NTH,
    style,
    "using `.iter().nth()` on a standard library type with O(1) element access"
}

declare_clippy_lint! {
    /// ### What it does
    /// Checks for usage of `.skip(x).next()` on iterators.
    ///
    /// ### Why is this bad?
    /// `.nth(x)` is cleaner
    ///
    /// ### Example
    /// ```no_run
    /// let some_vec = vec![0, 1, 2, 3];
    /// let bad_vec = some_vec.iter().skip(3).next();
    /// let bad_slice = &some_vec[..].iter().skip(3).next();
    /// ```
    /// The correct use would be:
    /// ```no_run
    /// let some_vec = vec![0, 1, 2, 3];
    /// let bad_vec = some_vec.iter().nth(3);
    /// let bad_slice = &some_vec[..].iter().nth(3);
    /// ```
    #[clippy::version = "pre 1.29.0"]
    pub ITER_SKIP_NEXT,
    style,
    "using `.skip(x).next()` on an iterator"
}

declare_clippy_lint! {
    /// ### What it does
    /// Checks for usage of `.drain(..)` on `Vec` and `VecDeque` for iteration.
    ///
    /// ### Why is this bad?
    /// `.into_iter()` is simpler with better performance.
    ///
    /// ### Example
    /// ```no_run
    /// # use std::collections::HashSet;
    /// let mut foo = vec![0, 1, 2, 3];
    /// let bar: HashSet<usize> = foo.drain(..).collect();
    /// ```
    /// Use instead:
    /// ```no_run
    /// # use std::collections::HashSet;
    /// let foo = vec![0, 1, 2, 3];
    /// let bar: HashSet<usize> = foo.into_iter().collect();
    /// ```
    #[clippy::version = "1.61.0"]
    pub ITER_WITH_DRAIN,
    nursery,
    "replace `.drain(..)` with `.into_iter()`"
}

declare_clippy_lint! {
    /// ### What it does
    /// Checks for usage of `x.get(x.len() - 1)` instead of
    /// `x.last()`.
    ///
    /// ### Why is this bad?
    /// Using `x.last()` is easier to read and has the same
    /// result.
    ///
    /// Note that using `x[x.len() - 1]` is semantically different from
    /// `x.last()`.  Indexing into the array will panic on out-of-bounds
    /// accesses, while `x.get()` and `x.last()` will return `None`.
    ///
    /// There is another lint (get_unwrap) that covers the case of using
    /// `x.get(index).unwrap()` instead of `x[index]`.
    ///
    /// ### Example
    /// ```no_run
    /// let x = vec![2, 3, 5];
    /// let last_element = x.get(x.len() - 1);
    /// ```
    ///
    /// Use instead:
    /// ```no_run
    /// let x = vec![2, 3, 5];
    /// let last_element = x.last();
    /// ```
    #[clippy::version = "1.37.0"]
    pub GET_LAST_WITH_LEN,
    complexity,
    "Using `x.get(x.len() - 1)` when `x.last()` is correct and simpler"
}

declare_clippy_lint! {
    /// ### What it does
    /// Checks for usage of `.get().unwrap()` (or
    /// `.get_mut().unwrap`) on a standard library type which implements `Index`
    ///
    /// ### Why restrict this?
    /// Using the Index trait (`[]`) is more clear and more
    /// concise.
    ///
    /// ### Known problems
    /// Not a replacement for error handling: Using either
    /// `.unwrap()` or the Index trait (`[]`) carries the risk of causing a `panic`
    /// if the value being accessed is `None`. If the use of `.get().unwrap()` is a
    /// temporary placeholder for dealing with the `Option` type, then this does
    /// not mitigate the need for error handling. If there is a chance that `.get()`
    /// will be `None` in your program, then it is advisable that the `None` case
    /// is handled in a future refactor instead of using `.unwrap()` or the Index
    /// trait.
    ///
    /// ### Example
    /// ```no_run
    /// let mut some_vec = vec![0, 1, 2, 3];
    /// let last = some_vec.get(3).unwrap();
    /// *some_vec.get_mut(0).unwrap() = 1;
    /// ```
    /// The correct use would be:
    /// ```no_run
    /// let mut some_vec = vec![0, 1, 2, 3];
    /// let last = some_vec[3];
    /// some_vec[0] = 1;
    /// ```
    #[clippy::version = "pre 1.29.0"]
    pub GET_UNWRAP,
    restriction,
    "using `.get().unwrap()` or `.get_mut().unwrap()` when using `[]` would work instead"
}

declare_clippy_lint! {
    /// ### What it does
    /// Checks for occurrences where one vector gets extended instead of append
    ///
    /// ### Why is this bad?
    /// Using `append` instead of `extend` is more concise and faster
    ///
    /// ### Example
    /// ```no_run
    /// let mut a = vec![1, 2, 3];
    /// let mut b = vec![4, 5, 6];
    ///
    /// a.extend(b.drain(..));
    /// ```
    ///
    /// Use instead:
    /// ```no_run
    /// let mut a = vec![1, 2, 3];
    /// let mut b = vec![4, 5, 6];
    ///
    /// a.append(&mut b);
    /// ```
    #[clippy::version = "1.55.0"]
    pub EXTEND_WITH_DRAIN,
    perf,
    "using vec.append(&mut vec) to move the full range of a vector to another"
}

declare_clippy_lint! {
    /// ### What it does
    /// Checks for the use of `.extend(s.chars())` where s is a
    /// `&str` or `String`.
    ///
    /// ### Why is this bad?
    /// `.push_str(s)` is clearer
    ///
    /// ### Example
    /// ```no_run
    /// let abc = "abc";
    /// let def = String::from("def");
    /// let mut s = String::new();
    /// s.extend(abc.chars());
    /// s.extend(def.chars());
    /// ```
    /// The correct use would be:
    /// ```no_run
    /// let abc = "abc";
    /// let def = String::from("def");
    /// let mut s = String::new();
    /// s.push_str(abc);
    /// s.push_str(&def);
    /// ```
    #[clippy::version = "pre 1.29.0"]
    pub STRING_EXTEND_CHARS,
    style,
    "using `x.extend(s.chars())` where s is a `&str` or `String`"
}

declare_clippy_lint! {
    /// ### What it does
    /// Checks for the use of `.cloned().collect()` on slice to
    /// create a `Vec`.
    ///
    /// ### Why is this bad?
    /// `.to_vec()` is clearer
    ///
    /// ### Example
    /// ```no_run
    /// let s = [1, 2, 3, 4, 5];
    /// let s2: Vec<isize> = s[..].iter().cloned().collect();
    /// ```
    /// The better use would be:
    /// ```no_run
    /// let s = [1, 2, 3, 4, 5];
    /// let s2: Vec<isize> = s.to_vec();
    /// ```
    #[clippy::version = "pre 1.29.0"]
    pub ITER_CLONED_COLLECT,
    style,
    "using `.cloned().collect()` on slice to create a `Vec`"
}

declare_clippy_lint! {
    /// ### What it does
    /// Checks for usage of `_.chars().last()` or
    /// `_.chars().next_back()` on a `str` to check if it ends with a given char.
    ///
    /// ### Why is this bad?
    /// Readability, this can be written more concisely as
    /// `_.ends_with(_)`.
    ///
    /// ### Example
    /// ```no_run
    /// # let name = "_";
    /// name.chars().last() == Some('_') || name.chars().next_back() == Some('-');
    /// ```
    ///
    /// Use instead:
    /// ```no_run
    /// # let name = "_";
    /// name.ends_with('_') || name.ends_with('-');
    /// ```
    #[clippy::version = "pre 1.29.0"]
    pub CHARS_LAST_CMP,
    style,
    "using `.chars().last()` or `.chars().next_back()` to check if a string ends with a char"
}

declare_clippy_lint! {
    /// ### What it does
    /// Checks for usage of `.as_ref()` or `.as_mut()` where the
    /// types before and after the call are the same.
    ///
    /// ### Why is this bad?
    /// The call is unnecessary.
    ///
    /// ### Example
    /// ```no_run
    /// # fn do_stuff(x: &[i32]) {}
    /// let x: &[i32] = &[1, 2, 3, 4, 5];
    /// do_stuff(x.as_ref());
    /// ```
    /// The correct use would be:
    /// ```no_run
    /// # fn do_stuff(x: &[i32]) {}
    /// let x: &[i32] = &[1, 2, 3, 4, 5];
    /// do_stuff(x);
    /// ```
    #[clippy::version = "pre 1.29.0"]
    pub USELESS_ASREF,
    complexity,
    "using `as_ref` where the types before and after the call are the same"
}

declare_clippy_lint! {
    /// ### What it does
    /// Checks for usage of `fold` when a more succinct alternative exists.
    /// Specifically, this checks for `fold`s which could be replaced by `any`, `all`,
    /// `sum` or `product`.
    ///
    /// ### Why is this bad?
    /// Readability.
    ///
    /// ### Example
    /// ```no_run
    /// (0..3).fold(false, |acc, x| acc || x > 2);
    /// ```
    ///
    /// Use instead:
    /// ```no_run
    /// (0..3).any(|x| x > 2);
    /// ```
    #[clippy::version = "pre 1.29.0"]
    pub UNNECESSARY_FOLD,
    style,
    "using `fold` when a more succinct alternative exists"
}

declare_clippy_lint! {
    /// ### What it does
    /// Checks for `filter_map` calls that could be replaced by `filter` or `map`.
    /// More specifically it checks if the closure provided is only performing one of the
    /// filter or map operations and suggests the appropriate option.
    ///
    /// ### Why is this bad?
    /// Complexity. The intent is also clearer if only a single
    /// operation is being performed.
    ///
    /// ### Example
    /// ```no_run
    /// let _ = (0..3).filter_map(|x| if x > 2 { Some(x) } else { None });
    ///
    /// // As there is no transformation of the argument this could be written as:
    /// let _ = (0..3).filter(|&x| x > 2);
    /// ```
    ///
    /// ```no_run
    /// let _ = (0..4).filter_map(|x| Some(x + 1));
    ///
    /// // As there is no conditional check on the argument this could be written as:
    /// let _ = (0..4).map(|x| x + 1);
    /// ```
    #[clippy::version = "1.31.0"]
    pub UNNECESSARY_FILTER_MAP,
    complexity,
    "using `filter_map` when a more succinct alternative exists"
}

declare_clippy_lint! {
    /// ### What it does
    /// Checks for `find_map` calls that could be replaced by `find` or `map`. More
    /// specifically it checks if the closure provided is only performing one of the
    /// find or map operations and suggests the appropriate option.
    ///
    /// ### Why is this bad?
    /// Complexity. The intent is also clearer if only a single
    /// operation is being performed.
    ///
    /// ### Example
    /// ```no_run
    /// let _ = (0..3).find_map(|x| if x > 2 { Some(x) } else { None });
    ///
    /// // As there is no transformation of the argument this could be written as:
    /// let _ = (0..3).find(|&x| x > 2);
    /// ```
    ///
    /// ```no_run
    /// let _ = (0..4).find_map(|x| Some(x + 1));
    ///
    /// // As there is no conditional check on the argument this could be written as:
    /// let _ = (0..4).map(|x| x + 1).next();
    /// ```
    #[clippy::version = "1.61.0"]
    pub UNNECESSARY_FIND_MAP,
    complexity,
    "using `find_map` when a more succinct alternative exists"
}

declare_clippy_lint! {
    /// ### What it does
    /// Checks for `into_iter` calls on references which should be replaced by `iter`
    /// or `iter_mut`.
    ///
    /// ### Why is this bad?
    /// Readability. Calling `into_iter` on a reference will not move out its
    /// content into the resulting iterator, which is confusing. It is better just call `iter` or
    /// `iter_mut` directly.
    ///
    /// ### Example
    /// ```no_run
    /// # let vec = vec![3, 4, 5];
    /// (&vec).into_iter();
    /// ```
    ///
    /// Use instead:
    /// ```no_run
    /// # let vec = vec![3, 4, 5];
    /// (&vec).iter();
    /// ```
    #[clippy::version = "1.32.0"]
    pub INTO_ITER_ON_REF,
    style,
    "using `.into_iter()` on a reference"
}

declare_clippy_lint! {
    /// ### What it does
    /// Checks for calls to `map` followed by a `count`.
    ///
    /// ### Why is this bad?
    /// It looks suspicious. Maybe `map` was confused with `filter`.
    /// If the `map` call is intentional, this should be rewritten
    /// using `inspect`. Or, if you intend to drive the iterator to
    /// completion, you can just use `for_each` instead.
    ///
    /// ### Example
    /// ```no_run
    /// let _ = (0..3).map(|x| x + 2).count();
    /// ```
    #[clippy::version = "1.39.0"]
    pub SUSPICIOUS_MAP,
    suspicious,
    "suspicious usage of map"
}

declare_clippy_lint! {
    /// ### What it does
    /// Checks for `MaybeUninit::uninit().assume_init()`.
    ///
    /// ### Why is this bad?
    /// For most types, this is undefined behavior.
    ///
    /// ### Known problems
    /// For now, we accept empty tuples and tuples / arrays
    /// of `MaybeUninit`. There may be other types that allow uninitialized
    /// data, but those are not yet rigorously defined.
    ///
    /// ### Example
    /// ```no_run
    /// // Beware the UB
    /// use std::mem::MaybeUninit;
    ///
    /// let _: usize = unsafe { MaybeUninit::uninit().assume_init() };
    /// ```
    ///
    /// Note that the following is OK:
    ///
    /// ```no_run
    /// use std::mem::MaybeUninit;
    ///
    /// let _: [MaybeUninit<bool>; 5] = unsafe {
    ///     MaybeUninit::uninit().assume_init()
    /// };
    /// ```
    #[clippy::version = "1.39.0"]
    pub UNINIT_ASSUMED_INIT,
    correctness,
    "`MaybeUninit::uninit().assume_init()`"
}

declare_clippy_lint! {
    /// ### What it does
    /// Checks for `.checked_add/sub(x).unwrap_or(MAX/MIN)`.
    ///
    /// ### Why is this bad?
    /// These can be written simply with `saturating_add/sub` methods.
    ///
    /// ### Example
    /// ```no_run
    /// # let y: u32 = 0;
    /// # let x: u32 = 100;
    /// let add = x.checked_add(y).unwrap_or(u32::MAX);
    /// let sub = x.checked_sub(y).unwrap_or(u32::MIN);
    /// ```
    ///
    /// can be written using dedicated methods for saturating addition/subtraction as:
    ///
    /// ```no_run
    /// # let y: u32 = 0;
    /// # let x: u32 = 100;
    /// let add = x.saturating_add(y);
    /// let sub = x.saturating_sub(y);
    /// ```
    #[clippy::version = "1.39.0"]
    pub MANUAL_SATURATING_ARITHMETIC,
    style,
    "`.checked_add/sub(x).unwrap_or(MAX/MIN)`"
}

declare_clippy_lint! {
    /// ### What it does
    /// Checks for `offset(_)`, `wrapping_`{`add`, `sub`}, etc. on raw pointers to
    /// zero-sized types
    ///
    /// ### Why is this bad?
    /// This is a no-op, and likely unintended
    ///
    /// ### Example
    /// ```no_run
    /// unsafe { (&() as *const ()).offset(1) };
    /// ```
    #[clippy::version = "1.41.0"]
    pub ZST_OFFSET,
    correctness,
    "Check for offset calculations on raw pointers to zero-sized types"
}

declare_clippy_lint! {
    /// ### What it does
    /// Checks for `FileType::is_file()`.
    ///
    /// ### Why restrict this?
    /// When people testing a file type with `FileType::is_file`
    /// they are testing whether a path is something they can get bytes from. But
    /// `is_file` doesn't cover special file types in unix-like systems, and doesn't cover
    /// symlink in windows. Using `!FileType::is_dir()` is a better way to that intention.
    ///
    /// ### Example
    /// ```no_run
    /// # || {
    /// let metadata = std::fs::metadata("foo.txt")?;
    /// let filetype = metadata.file_type();
    ///
    /// if filetype.is_file() {
    ///     // read file
    /// }
    /// # Ok::<_, std::io::Error>(())
    /// # };
    /// ```
    ///
    /// should be written as:
    ///
    /// ```no_run
    /// # || {
    /// let metadata = std::fs::metadata("foo.txt")?;
    /// let filetype = metadata.file_type();
    ///
    /// if !filetype.is_dir() {
    ///     // read file
    /// }
    /// # Ok::<_, std::io::Error>(())
    /// # };
    /// ```
    #[clippy::version = "1.42.0"]
    pub FILETYPE_IS_FILE,
    restriction,
    "`FileType::is_file` is not recommended to test for readable file type"
}

declare_clippy_lint! {
    /// ### What it does
    /// Checks for usage of `_.as_ref().map(Deref::deref)` or its aliases (such as String::as_str).
    ///
    /// ### Why is this bad?
    /// Readability, this can be written more concisely as
    /// `_.as_deref()`.
    ///
    /// ### Example
    /// ```no_run
    /// # let opt = Some("".to_string());
    /// opt.as_ref().map(String::as_str)
    /// # ;
    /// ```
    /// Can be written as
    /// ```no_run
    /// # let opt = Some("".to_string());
    /// opt.as_deref()
    /// # ;
    /// ```
    #[clippy::version = "1.42.0"]
    pub OPTION_AS_REF_DEREF,
    complexity,
    "using `as_ref().map(Deref::deref)`, which is more succinctly expressed as `as_deref()`"
}

declare_clippy_lint! {
    /// ### What it does
    /// Checks for usage of `iter().next()` on a Slice or an Array
    ///
    /// ### Why is this bad?
    /// These can be shortened into `.get()`
    ///
    /// ### Example
    /// ```no_run
    /// # let a = [1, 2, 3];
    /// # let b = vec![1, 2, 3];
    /// a[2..].iter().next();
    /// b.iter().next();
    /// ```
    /// should be written as:
    /// ```no_run
    /// # let a = [1, 2, 3];
    /// # let b = vec![1, 2, 3];
    /// a.get(2);
    /// b.get(0);
    /// ```
    #[clippy::version = "1.46.0"]
    pub ITER_NEXT_SLICE,
    style,
    "using `.iter().next()` on a sliced array, which can be shortened to just `.get()`"
}

declare_clippy_lint! {
    /// ### What it does
    /// Warns when using `push_str`/`insert_str` with a single-character string literal
    /// where `push`/`insert` with a `char` would work fine.
    ///
    /// ### Why is this bad?
    /// It's less clear that we are pushing a single character.
    ///
    /// ### Example
    /// ```no_run
    /// # let mut string = String::new();
    /// string.insert_str(0, "R");
    /// string.push_str("R");
    /// ```
    ///
    /// Use instead:
    /// ```no_run
    /// # let mut string = String::new();
    /// string.insert(0, 'R');
    /// string.push('R');
    /// ```
    #[clippy::version = "1.49.0"]
    pub SINGLE_CHAR_ADD_STR,
    style,
    "`push_str()` or `insert_str()` used with a single-character string literal as parameter"
}

declare_clippy_lint! {
    /// ### What it does
    /// As the counterpart to `or_fun_call`, this lint looks for unnecessary
    /// lazily evaluated closures on `Option` and `Result`.
    ///
    /// This lint suggests changing the following functions, when eager evaluation results in
    /// simpler code:
    ///  - `unwrap_or_else` to `unwrap_or`
    ///  - `and_then` to `and`
    ///  - `or_else` to `or`
    ///  - `get_or_insert_with` to `get_or_insert`
    ///  - `ok_or_else` to `ok_or`
    ///  - `then` to `then_some` (for msrv >= 1.62.0)
    ///
    /// ### Why is this bad?
    /// Using eager evaluation is shorter and simpler in some cases.
    ///
    /// ### Known problems
    /// It is possible, but not recommended for `Deref` and `Index` to have
    /// side effects. Eagerly evaluating them can change the semantics of the program.
    ///
    /// ### Example
    /// ```no_run
    /// let opt: Option<u32> = None;
    ///
    /// opt.unwrap_or_else(|| 42);
    /// ```
    /// Use instead:
    /// ```no_run
    /// let opt: Option<u32> = None;
    ///
    /// opt.unwrap_or(42);
    /// ```
    #[clippy::version = "1.48.0"]
    pub UNNECESSARY_LAZY_EVALUATIONS,
    style,
    "using unnecessary lazy evaluation, which can be replaced with simpler eager evaluation"
}

declare_clippy_lint! {
    /// ### What it does
    /// Checks for usage of `_.map(_).collect::<Result<(), _>()`.
    ///
    /// ### Why is this bad?
    /// Using `try_for_each` instead is more readable and idiomatic.
    ///
    /// ### Example
    /// ```no_run
    /// (0..3).map(|t| Err(t)).collect::<Result<(), _>>();
    /// ```
    /// Use instead:
    /// ```no_run
    /// (0..3).try_for_each(|t| Err(t));
    /// ```
    #[clippy::version = "1.49.0"]
    pub MAP_COLLECT_RESULT_UNIT,
    style,
    "using `.map(_).collect::<Result<(),_>()`, which can be replaced with `try_for_each`"
}

declare_clippy_lint! {
    /// ### What it does
    /// Checks for `from_iter()` function calls on types that implement the `FromIterator`
    /// trait.
    ///
    /// ### Why is this bad?
    /// If it's needed to create a collection from the contents of an iterator, the `Iterator::collect(_)`
    /// method is preferred. However, when it's needed to specify the container type,
    /// `Vec::from_iter(_)` can be more readable than using a turbofish (e.g. `_.collect::<Vec<_>>()`). See
    /// [FromIterator documentation](https://doc.rust-lang.org/std/iter/trait.FromIterator.html)
    ///
    /// ### Example
    /// ```no_run
    /// let five_fives = std::iter::repeat(5).take(5);
    ///
    /// let v = Vec::from_iter(five_fives);
    ///
    /// assert_eq!(v, vec![5, 5, 5, 5, 5]);
    /// ```
    /// Use instead:
    /// ```no_run
    /// let five_fives = std::iter::repeat(5).take(5);
    ///
    /// let v: Vec<i32> = five_fives.collect();
    ///
    /// assert_eq!(v, vec![5, 5, 5, 5, 5]);
    /// ```
    /// but prefer to use
    /// ```no_run
    /// let numbers: Vec<i32> = FromIterator::from_iter(1..=5);
    /// ```
    /// instead of
    /// ```no_run
    /// let numbers = (1..=5).collect::<Vec<_>>();
    /// ```
    #[clippy::version = "1.49.0"]
    pub FROM_ITER_INSTEAD_OF_COLLECT,
    pedantic,
    "use `.collect()` instead of `::from_iter()`"
}

declare_clippy_lint! {
    /// ### What it does
    /// Checks for usage of `inspect().for_each()`.
    ///
    /// ### Why is this bad?
    /// It is the same as performing the computation
    /// inside `inspect` at the beginning of the closure in `for_each`.
    ///
    /// ### Example
    /// ```no_run
    /// [1,2,3,4,5].iter()
    /// .inspect(|&x| println!("inspect the number: {}", x))
    /// .for_each(|&x| {
    ///     assert!(x >= 0);
    /// });
    /// ```
    /// Can be written as
    /// ```no_run
    /// [1,2,3,4,5].iter()
    /// .for_each(|&x| {
    ///     println!("inspect the number: {}", x);
    ///     assert!(x >= 0);
    /// });
    /// ```
    #[clippy::version = "1.51.0"]
    pub INSPECT_FOR_EACH,
    complexity,
    "using `.inspect().for_each()`, which can be replaced with `.for_each()`"
}

declare_clippy_lint! {
    /// ### What it does
    /// Checks for usage of `filter_map(|x| x)`.
    ///
    /// ### Why is this bad?
    /// Readability, this can be written more concisely by using `flatten`.
    ///
    /// ### Example
    /// ```no_run
    /// # let iter = vec![Some(1)].into_iter();
    /// iter.filter_map(|x| x);
    /// ```
    /// Use instead:
    /// ```no_run
    /// # let iter = vec![Some(1)].into_iter();
    /// iter.flatten();
    /// ```
    #[clippy::version = "1.52.0"]
    pub FILTER_MAP_IDENTITY,
    complexity,
    "call to `filter_map` where `flatten` is sufficient"
}

declare_clippy_lint! {
    /// ### What it does
    /// Checks for instances of `map(f)` where `f` is the identity function.
    ///
    /// ### Why is this bad?
    /// It can be written more concisely without the call to `map`.
    ///
    /// ### Example
    /// ```no_run
    /// let x = [1, 2, 3];
    /// let y: Vec<_> = x.iter().map(|x| x).map(|x| 2*x).collect();
    /// ```
    /// Use instead:
    /// ```no_run
    /// let x = [1, 2, 3];
    /// let y: Vec<_> = x.iter().map(|x| 2*x).collect();
    /// ```
    #[clippy::version = "1.47.0"]
    pub MAP_IDENTITY,
    complexity,
    "using iterator.map(|x| x)"
}

declare_clippy_lint! {
    /// ### What it does
    /// Checks for the use of `.bytes().nth()`.
    ///
    /// ### Why is this bad?
    /// `.as_bytes().get()` is more efficient and more
    /// readable.
    ///
    /// ### Example
    /// ```no_run
    /// "Hello".bytes().nth(3);
    /// ```
    ///
    /// Use instead:
    /// ```no_run
    /// "Hello".as_bytes().get(3);
    /// ```
    #[clippy::version = "1.52.0"]
    pub BYTES_NTH,
    style,
    "replace `.bytes().nth()` with `.as_bytes().get()`"
}

declare_clippy_lint! {
    /// ### What it does
    /// Checks for the usage of `_.to_owned()`, `vec.to_vec()`, or similar when calling `_.clone()` would be clearer.
    ///
    /// ### Why is this bad?
    /// These methods do the same thing as `_.clone()` but may be confusing as
    /// to why we are calling `to_vec` on something that is already a `Vec` or calling `to_owned` on something that is already owned.
    ///
    /// ### Example
    /// ```no_run
    /// let a = vec![1, 2, 3];
    /// let b = a.to_vec();
    /// let c = a.to_owned();
    /// ```
    /// Use instead:
    /// ```no_run
    /// let a = vec![1, 2, 3];
    /// let b = a.clone();
    /// let c = a.clone();
    /// ```
    #[clippy::version = "1.52.0"]
    pub IMPLICIT_CLONE,
    pedantic,
    "implicitly cloning a value by invoking a function on its dereferenced type"
}

declare_clippy_lint! {
    /// ### What it does
    /// Checks for the use of `.iter().count()`.
    ///
    /// ### Why is this bad?
    /// `.len()` is more efficient and more
    /// readable.
    ///
    /// ### Example
    /// ```no_run
    /// let some_vec = vec![0, 1, 2, 3];
    ///
    /// some_vec.iter().count();
    /// &some_vec[..].iter().count();
    /// ```
    ///
    /// Use instead:
    /// ```no_run
    /// let some_vec = vec![0, 1, 2, 3];
    ///
    /// some_vec.len();
    /// &some_vec[..].len();
    /// ```
    #[clippy::version = "1.52.0"]
    pub ITER_COUNT,
    complexity,
    "replace `.iter().count()` with `.len()`"
}

declare_clippy_lint! {
    /// ### What it does
    /// Checks for the usage of `_.to_owned()`, on a `Cow<'_, _>`.
    ///
    /// ### Why is this bad?
    /// Calling `to_owned()` on a `Cow` creates a clone of the `Cow`
    /// itself, without taking ownership of the `Cow` contents (i.e.
    /// it's equivalent to calling `Cow::clone`).
    /// The similarly named `into_owned` method, on the other hand,
    /// clones the `Cow` contents, effectively turning any `Cow::Borrowed`
    /// into a `Cow::Owned`.
    ///
    /// Given the potential ambiguity, consider replacing `to_owned`
    /// with `clone` for better readability or, if getting a `Cow::Owned`
    /// was the original intent, using `into_owned` instead.
    ///
    /// ### Example
    /// ```no_run
    /// # use std::borrow::Cow;
    /// let s = "Hello world!";
    /// let cow = Cow::Borrowed(s);
    ///
    /// let data = cow.to_owned();
    /// assert!(matches!(data, Cow::Borrowed(_)))
    /// ```
    /// Use instead:
    /// ```no_run
    /// # use std::borrow::Cow;
    /// let s = "Hello world!";
    /// let cow = Cow::Borrowed(s);
    ///
    /// let data = cow.clone();
    /// assert!(matches!(data, Cow::Borrowed(_)))
    /// ```
    /// or
    /// ```no_run
    /// # use std::borrow::Cow;
    /// let s = "Hello world!";
    /// let cow = Cow::Borrowed(s);
    ///
    /// let _data: String = cow.into_owned();
    /// ```
    #[clippy::version = "1.65.0"]
    pub SUSPICIOUS_TO_OWNED,
    suspicious,
    "calls to `to_owned` on a `Cow<'_, _>` might not do what they are expected"
}

declare_clippy_lint! {
    /// ### What it does
    /// Checks for calls to [`splitn`]
    /// (https://doc.rust-lang.org/std/primitive.str.html#method.splitn) and
    /// related functions with either zero or one splits.
    ///
    /// ### Why is this bad?
    /// These calls don't actually split the value and are
    /// likely to be intended as a different number.
    ///
    /// ### Example
    /// ```no_run
    /// # let s = "";
    /// for x in s.splitn(1, ":") {
    ///     // ..
    /// }
    /// ```
    ///
    /// Use instead:
    /// ```no_run
    /// # let s = "";
    /// for x in s.splitn(2, ":") {
    ///     // ..
    /// }
    /// ```
    #[clippy::version = "1.54.0"]
    pub SUSPICIOUS_SPLITN,
    correctness,
    "checks for `.splitn(0, ..)` and `.splitn(1, ..)`"
}

declare_clippy_lint! {
    /// ### What it does
    /// Checks for manual implementations of `str::repeat`
    ///
    /// ### Why is this bad?
    /// These are both harder to read, as well as less performant.
    ///
    /// ### Example
    /// ```no_run
    /// let x: String = std::iter::repeat('x').take(10).collect();
    /// ```
    ///
    /// Use instead:
    /// ```no_run
    /// let x: String = "x".repeat(10);
    /// ```
    #[clippy::version = "1.54.0"]
    pub MANUAL_STR_REPEAT,
    perf,
    "manual implementation of `str::repeat`"
}

declare_clippy_lint! {
    /// ### What it does
    /// Checks for usage of `str::splitn(2, _)`
    ///
    /// ### Why is this bad?
    /// `split_once` is both clearer in intent and slightly more efficient.
    ///
    /// ### Example
    /// ```rust,ignore
    /// let s = "key=value=add";
    /// let (key, value) = s.splitn(2, '=').next_tuple()?;
    /// let value = s.splitn(2, '=').nth(1)?;
    ///
    /// let mut parts = s.splitn(2, '=');
    /// let key = parts.next()?;
    /// let value = parts.next()?;
    /// ```
    ///
    /// Use instead:
    /// ```rust,ignore
    /// let s = "key=value=add";
    /// let (key, value) = s.split_once('=')?;
    /// let value = s.split_once('=')?.1;
    ///
    /// let (key, value) = s.split_once('=')?;
    /// ```
    ///
    /// ### Limitations
    /// The multiple statement variant currently only detects `iter.next()?`/`iter.next().unwrap()`
    /// in two separate `let` statements that immediately follow the `splitn()`
    #[clippy::version = "1.57.0"]
    pub MANUAL_SPLIT_ONCE,
    complexity,
    "replace `.splitn(2, pat)` with `.split_once(pat)`"
}

declare_clippy_lint! {
    /// ### What it does
    /// Checks for usage of `str::splitn` (or `str::rsplitn`) where using `str::split` would be the same.
    /// ### Why is this bad?
    /// The function `split` is simpler and there is no performance difference in these cases, considering
    /// that both functions return a lazy iterator.
    /// ### Example
    /// ```no_run
    /// let str = "key=value=add";
    /// let _ = str.splitn(3, '=').next().unwrap();
    /// ```
    ///
    /// Use instead:
    /// ```no_run
    /// let str = "key=value=add";
    /// let _ = str.split('=').next().unwrap();
    /// ```
    #[clippy::version = "1.59.0"]
    pub NEEDLESS_SPLITN,
    complexity,
    "usages of `str::splitn` that can be replaced with `str::split`"
}

declare_clippy_lint! {
    /// ### What it does
    /// Checks for unnecessary calls to [`ToOwned::to_owned`](https://doc.rust-lang.org/std/borrow/trait.ToOwned.html#tymethod.to_owned)
    /// and other `to_owned`-like functions.
    ///
    /// ### Why is this bad?
    /// The unnecessary calls result in useless allocations.
    ///
    /// ### Known problems
    /// `unnecessary_to_owned` can falsely trigger if `IntoIterator::into_iter` is applied to an
    /// owned copy of a resource and the resource is later used mutably. See
    /// [#8148](https://github.com/rust-lang/rust-clippy/issues/8148).
    ///
    /// ### Example
    /// ```no_run
    /// let path = std::path::Path::new("x");
    /// foo(&path.to_string_lossy().to_string());
    /// fn foo(s: &str) {}
    /// ```
    /// Use instead:
    /// ```no_run
    /// let path = std::path::Path::new("x");
    /// foo(&path.to_string_lossy());
    /// fn foo(s: &str) {}
    /// ```
    #[clippy::version = "1.59.0"]
    pub UNNECESSARY_TO_OWNED,
    perf,
    "unnecessary calls to `to_owned`-like functions"
}

declare_clippy_lint! {
    /// ### What it does
    /// Checks for usage of `.collect::<Vec<String>>().join("")` on iterators.
    ///
    /// ### Why is this bad?
    /// `.collect::<String>()` is more concise and might be more performant
    ///
    /// ### Example
    /// ```no_run
    /// let vector = vec!["hello",  "world"];
    /// let output = vector.iter().map(|item| item.to_uppercase()).collect::<Vec<String>>().join("");
    /// println!("{}", output);
    /// ```
    /// The correct use would be:
    /// ```no_run
    /// let vector = vec!["hello",  "world"];
    /// let output = vector.iter().map(|item| item.to_uppercase()).collect::<String>();
    /// println!("{}", output);
    /// ```
    /// ### Known problems
    /// While `.collect::<String>()` is sometimes more performant, there are cases where
    /// using `.collect::<String>()` over `.collect::<Vec<String>>().join("")`
    /// will prevent loop unrolling and will result in a negative performance impact.
    ///
    /// Additionally, differences have been observed between aarch64 and x86_64 assembly output,
    /// with aarch64 tending to producing faster assembly in more cases when using `.collect::<String>()`
    #[clippy::version = "1.61.0"]
    pub UNNECESSARY_JOIN,
    pedantic,
    "using `.collect::<Vec<String>>().join(\"\")` on an iterator"
}

declare_clippy_lint! {
    /// ### What it does
    /// Checks for no-op uses of `Option::{as_deref, as_deref_mut}`,
    /// for example, `Option<&T>::as_deref()` returns the same type.
    ///
    /// ### Why is this bad?
    /// Redundant code and improving readability.
    ///
    /// ### Example
    /// ```no_run
    /// let a = Some(&1);
    /// let b = a.as_deref(); // goes from Option<&i32> to Option<&i32>
    /// ```
    ///
    /// Use instead:
    /// ```no_run
    /// let a = Some(&1);
    /// let b = a;
    /// ```
    #[clippy::version = "1.57.0"]
    pub NEEDLESS_OPTION_AS_DEREF,
    complexity,
    "no-op use of `deref` or `deref_mut` method to `Option`."
}

declare_clippy_lint! {
    /// ### What it does
    /// Finds usages of [`char::is_digit`](https://doc.rust-lang.org/stable/std/primitive.char.html#method.is_digit) that
    /// can be replaced with [`is_ascii_digit`](https://doc.rust-lang.org/stable/std/primitive.char.html#method.is_ascii_digit) or
    /// [`is_ascii_hexdigit`](https://doc.rust-lang.org/stable/std/primitive.char.html#method.is_ascii_hexdigit).
    ///
    /// ### Why is this bad?
    /// `is_digit(..)` is slower and requires specifying the radix.
    ///
    /// ### Example
    /// ```no_run
    /// let c: char = '6';
    /// c.is_digit(10);
    /// c.is_digit(16);
    /// ```
    /// Use instead:
    /// ```no_run
    /// let c: char = '6';
    /// c.is_ascii_digit();
    /// c.is_ascii_hexdigit();
    /// ```
    #[clippy::version = "1.62.0"]
    pub IS_DIGIT_ASCII_RADIX,
    style,
    "use of `char::is_digit(..)` with literal radix of 10 or 16"
}

declare_clippy_lint! {
    /// ### What it does
    /// Checks for calling `take` function after `as_ref`.
    ///
    /// ### Why is this bad?
    /// Redundant code. `take` writes `None` to its argument.
    /// In this case the modification is useless as it's a temporary that cannot be read from afterwards.
    ///
    /// ### Example
    /// ```no_run
    /// let x = Some(3);
    /// x.as_ref().take();
    /// ```
    /// Use instead:
    /// ```no_run
    /// let x = Some(3);
    /// x.as_ref();
    /// ```
    #[clippy::version = "1.62.0"]
    pub NEEDLESS_OPTION_TAKE,
    complexity,
    "using `.as_ref().take()` on a temporary value"
}

declare_clippy_lint! {
    /// ### What it does
    /// Checks for `replace` statements which have no effect.
    ///
    /// ### Why is this bad?
    /// It's either a mistake or confusing.
    ///
    /// ### Example
    /// ```no_run
    /// "1234".replace("12", "12");
    /// "1234".replacen("12", "12", 1);
    /// ```
    #[clippy::version = "1.63.0"]
    pub NO_EFFECT_REPLACE,
    suspicious,
    "replace with no effect"
}

declare_clippy_lint! {
    /// ### What it does
    /// Checks for unnecessary method chains that can be simplified into `if .. else ..`.
    ///
    /// ### Why is this bad?
    /// This can be written more clearly with `if .. else ..`
    ///
    /// ### Limitations
    /// This lint currently only looks for usages of
    /// `.{then, then_some}(..).{unwrap_or, unwrap_or_else, unwrap_or_default}(..)`, but will be expanded
    /// to account for similar patterns.
    ///
    /// ### Example
    /// ```no_run
    /// let x = true;
    /// x.then_some("a").unwrap_or("b");
    /// ```
    /// Use instead:
    /// ```no_run
    /// let x = true;
    /// if x { "a" } else { "b" };
    /// ```
    #[clippy::version = "1.64.0"]
    pub OBFUSCATED_IF_ELSE,
    style,
    "use of `.then_some(..).unwrap_or(..)` can be written \
    more clearly with `if .. else ..`"
}

declare_clippy_lint! {
    /// ### What it does
    ///
    /// Checks for calls to `iter`, `iter_mut` or `into_iter` on collections containing a single item
    ///
    /// ### Why is this bad?
    ///
    /// It is simpler to use the once function from the standard library:
    ///
    /// ### Example
    ///
    /// ```no_run
    /// let a = [123].iter();
    /// let b = Some(123).into_iter();
    /// ```
    /// Use instead:
    /// ```no_run
    /// use std::iter;
    /// let a = iter::once(&123);
    /// let b = iter::once(123);
    /// ```
    ///
    /// ### Known problems
    ///
    /// The type of the resulting iterator might become incompatible with its usage
    #[clippy::version = "1.65.0"]
    pub ITER_ON_SINGLE_ITEMS,
    nursery,
    "Iterator for array of length 1"
}

declare_clippy_lint! {
    /// ### What it does
    ///
    /// Checks for calls to `iter`, `iter_mut` or `into_iter` on empty collections
    ///
    /// ### Why is this bad?
    ///
    /// It is simpler to use the empty function from the standard library:
    ///
    /// ### Example
    ///
    /// ```no_run
    /// use std::{slice, option};
    /// let a: slice::Iter<i32> = [].iter();
    /// let f: option::IntoIter<i32> = None.into_iter();
    /// ```
    /// Use instead:
    /// ```no_run
    /// use std::iter;
    /// let a: iter::Empty<i32> = iter::empty();
    /// let b: iter::Empty<i32> = iter::empty();
    /// ```
    ///
    /// ### Known problems
    ///
    /// The type of the resulting iterator might become incompatible with its usage
    #[clippy::version = "1.65.0"]
    pub ITER_ON_EMPTY_COLLECTIONS,
    nursery,
    "Iterator for empty array"
}

declare_clippy_lint! {
    /// ### What it does
    /// Checks for naive byte counts
    ///
    /// ### Why is this bad?
    /// The [`bytecount`](https://crates.io/crates/bytecount)
    /// crate has methods to count your bytes faster, especially for large slices.
    ///
    /// ### Known problems
    /// If you have predominantly small slices, the
    /// `bytecount::count(..)` method may actually be slower. However, if you can
    /// ensure that less than 2³²-1 matches arise, the `naive_count_32(..)` can be
    /// faster in those cases.
    ///
    /// ### Example
    /// ```no_run
    /// # let vec = vec![1_u8];
    /// let count = vec.iter().filter(|x| **x == 0u8).count();
    /// ```
    ///
    /// Use instead:
    /// ```rust,ignore
    /// # let vec = vec![1_u8];
    /// let count = bytecount::count(&vec, 0u8);
    /// ```
    #[clippy::version = "pre 1.29.0"]
    pub NAIVE_BYTECOUNT,
    pedantic,
    "use of naive `<slice>.filter(|&x| x == y).count()` to count byte values"
}

declare_clippy_lint! {
    /// ### What it does
    /// It checks for `str::bytes().count()` and suggests replacing it with
    /// `str::len()`.
    ///
    /// ### Why is this bad?
    /// `str::bytes().count()` is longer and may not be as performant as using
    /// `str::len()`.
    ///
    /// ### Example
    /// ```no_run
    /// "hello".bytes().count();
    /// String::from("hello").bytes().count();
    /// ```
    /// Use instead:
    /// ```no_run
    /// "hello".len();
    /// String::from("hello").len();
    /// ```
    #[clippy::version = "1.62.0"]
    pub BYTES_COUNT_TO_LEN,
    complexity,
    "Using `bytes().count()` when `len()` performs the same functionality"
}

declare_clippy_lint! {
    /// ### What it does
    /// Checks for calls to `ends_with` with possible file extensions
    /// and suggests to use a case-insensitive approach instead.
    ///
    /// ### Why is this bad?
    /// `ends_with` is case-sensitive and may not detect files with a valid extension.
    ///
    /// ### Example
    /// ```no_run
    /// fn is_rust_file(filename: &str) -> bool {
    ///     filename.ends_with(".rs")
    /// }
    /// ```
    /// Use instead:
    /// ```no_run
    /// fn is_rust_file(filename: &str) -> bool {
    ///     let filename = std::path::Path::new(filename);
    ///     filename.extension()
    ///         .map_or(false, |ext| ext.eq_ignore_ascii_case("rs"))
    /// }
    /// ```
    #[clippy::version = "1.51.0"]
    pub CASE_SENSITIVE_FILE_EXTENSION_COMPARISONS,
    pedantic,
    "Checks for calls to ends_with with case-sensitive file extensions"
}

declare_clippy_lint! {
    /// ### What it does
    /// Checks for usage of `x.get(0)` instead of
    /// `x.first()` or `x.front()`.
    ///
    /// ### Why is this bad?
    /// Using `x.first()` for `Vec`s and slices or `x.front()`
    /// for `VecDeque`s is easier to read and has the same result.
    ///
    /// ### Example
    /// ```no_run
    /// let x = vec![2, 3, 5];
    /// let first_element = x.get(0);
    /// ```
    ///
    /// Use instead:
    /// ```no_run
    /// let x = vec![2, 3, 5];
    /// let first_element = x.first();
    /// ```
    #[clippy::version = "1.63.0"]
    pub GET_FIRST,
    style,
    "Using `x.get(0)` when `x.first()` or `x.front()` is simpler"
}

declare_clippy_lint! {
    /// ### What it does
    ///
    /// Finds patterns that reimplement `Option::ok_or`.
    ///
    /// ### Why is this bad?
    ///
    /// Concise code helps focusing on behavior instead of boilerplate.
    ///
    /// ### Examples
    /// ```no_run
    /// let foo: Option<i32> = None;
    /// foo.map_or(Err("error"), |v| Ok(v));
    /// ```
    ///
    /// Use instead:
    /// ```no_run
    /// let foo: Option<i32> = None;
    /// foo.ok_or("error");
    /// ```
    #[clippy::version = "1.49.0"]
    pub MANUAL_OK_OR,
    style,
    "finds patterns that can be encoded more concisely with `Option::ok_or`"
}

declare_clippy_lint! {
    /// ### What it does
    /// Checks for usage of `map(|x| x.clone())` or
    /// dereferencing closures for `Copy` types, on `Iterator` or `Option`,
    /// and suggests `cloned()` or `copied()` instead
    ///
    /// ### Why is this bad?
    /// Readability, this can be written more concisely
    ///
    /// ### Example
    /// ```no_run
    /// let x = vec![42, 43];
    /// let y = x.iter();
    /// let z = y.map(|i| *i);
    /// ```
    ///
    /// The correct use would be:
    ///
    /// ```no_run
    /// let x = vec![42, 43];
    /// let y = x.iter();
    /// let z = y.cloned();
    /// ```
    #[clippy::version = "pre 1.29.0"]
    pub MAP_CLONE,
    style,
    "using `iterator.map(|x| x.clone())`, or dereferencing closures for `Copy` types"
}

declare_clippy_lint! {
    /// ### What it does
    /// Checks for instances of `map_err(|_| Some::Enum)`
    ///
    /// ### Why restrict this?
    /// This `map_err` throws away the original error rather than allowing the enum to
    /// contain and report the cause of the error.
    ///
    /// ### Example
    /// Before:
    /// ```no_run
    /// use std::fmt;
    ///
    /// #[derive(Debug)]
    /// enum Error {
    ///     Indivisible,
    ///     Remainder(u8),
    /// }
    ///
    /// impl fmt::Display for Error {
    ///     fn fmt(&self, f: &mut fmt::Formatter<'_>) -> fmt::Result {
    ///         match self {
    ///             Error::Indivisible => write!(f, "could not divide input by three"),
    ///             Error::Remainder(remainder) => write!(
    ///                 f,
    ///                 "input is not divisible by three, remainder = {}",
    ///                 remainder
    ///             ),
    ///         }
    ///     }
    /// }
    ///
    /// impl std::error::Error for Error {}
    ///
    /// fn divisible_by_3(input: &str) -> Result<(), Error> {
    ///     input
    ///         .parse::<i32>()
    ///         .map_err(|_| Error::Indivisible)
    ///         .map(|v| v % 3)
    ///         .and_then(|remainder| {
    ///             if remainder == 0 {
    ///                 Ok(())
    ///             } else {
    ///                 Err(Error::Remainder(remainder as u8))
    ///             }
    ///         })
    /// }
    /// ```
    ///
    /// After:
    /// ```rust
    /// use std::{fmt, num::ParseIntError};
    ///
    /// #[derive(Debug)]
    /// enum Error {
    ///     Indivisible(ParseIntError),
    ///     Remainder(u8),
    /// }
    ///
    /// impl fmt::Display for Error {
    ///     fn fmt(&self, f: &mut fmt::Formatter<'_>) -> fmt::Result {
    ///         match self {
    ///             Error::Indivisible(_) => write!(f, "could not divide input by three"),
    ///             Error::Remainder(remainder) => write!(
    ///                 f,
    ///                 "input is not divisible by three, remainder = {}",
    ///                 remainder
    ///             ),
    ///         }
    ///     }
    /// }
    ///
    /// impl std::error::Error for Error {
    ///     fn source(&self) -> Option<&(dyn std::error::Error + 'static)> {
    ///         match self {
    ///             Error::Indivisible(source) => Some(source),
    ///             _ => None,
    ///         }
    ///     }
    /// }
    ///
    /// fn divisible_by_3(input: &str) -> Result<(), Error> {
    ///     input
    ///         .parse::<i32>()
    ///         .map_err(Error::Indivisible)
    ///         .map(|v| v % 3)
    ///         .and_then(|remainder| {
    ///             if remainder == 0 {
    ///                 Ok(())
    ///             } else {
    ///                 Err(Error::Remainder(remainder as u8))
    ///             }
    ///         })
    /// }
    /// ```
    #[clippy::version = "1.48.0"]
    pub MAP_ERR_IGNORE,
    restriction,
    "`map_err` should not ignore the original error"
}

declare_clippy_lint! {
    /// ### What it does
    /// Checks for `&mut Mutex::lock` calls
    ///
    /// ### Why is this bad?
    /// `Mutex::lock` is less efficient than
    /// calling `Mutex::get_mut`. In addition you also have a statically
    /// guarantee that the mutex isn't locked, instead of just a runtime
    /// guarantee.
    ///
    /// ### Example
    /// ```no_run
    /// use std::sync::{Arc, Mutex};
    ///
    /// let mut value_rc = Arc::new(Mutex::new(42_u8));
    /// let value_mutex = Arc::get_mut(&mut value_rc).unwrap();
    ///
    /// let mut value = value_mutex.lock().unwrap();
    /// *value += 1;
    /// ```
    /// Use instead:
    /// ```no_run
    /// use std::sync::{Arc, Mutex};
    ///
    /// let mut value_rc = Arc::new(Mutex::new(42_u8));
    /// let value_mutex = Arc::get_mut(&mut value_rc).unwrap();
    ///
    /// let value = value_mutex.get_mut().unwrap();
    /// *value += 1;
    /// ```
    #[clippy::version = "1.49.0"]
    pub MUT_MUTEX_LOCK,
    style,
    "`&mut Mutex::lock` does unnecessary locking"
}

declare_clippy_lint! {
    /// ### What it does
    /// Checks for duplicate open options as well as combinations
    /// that make no sense.
    ///
    /// ### Why is this bad?
    /// In the best case, the code will be harder to read than
    /// necessary. I don't know the worst case.
    ///
    /// ### Example
    /// ```no_run
    /// use std::fs::OpenOptions;
    ///
    /// OpenOptions::new().read(true).truncate(true);
    /// ```
    #[clippy::version = "pre 1.29.0"]
    pub NONSENSICAL_OPEN_OPTIONS,
    correctness,
    "nonsensical combination of options for opening a file"
}

declare_clippy_lint! {
    /// ### What it does
    /// Checks for the suspicious use of `OpenOptions::create()`
    /// without an explicit `OpenOptions::truncate()`.
    ///
    /// ### Why is this bad?
    /// `create()` alone will either create a new file or open an
    /// existing file. If the file already exists, it will be
    /// overwritten when written to, but the file will not be
    /// truncated by default.
    /// If less data is written to the file
    /// than it already contains, the remainder of the file will
    /// remain unchanged, and the end of the file will contain old
    /// data.
    /// In most cases, one should either use `create_new` to ensure
    /// the file is created from scratch, or ensure `truncate` is
    /// called so that the truncation behaviour is explicit. `truncate(true)`
    /// will ensure the file is entirely overwritten with new data, whereas
    /// `truncate(false)` will explicitly keep the default behavior.
    ///
    /// ### Example
    /// ```rust,no_run
    /// use std::fs::OpenOptions;
    ///
    /// OpenOptions::new().create(true);
    /// ```
    /// Use instead:
    /// ```rust,no_run
    /// use std::fs::OpenOptions;
    ///
    /// OpenOptions::new().create(true).truncate(true);
    /// ```
    #[clippy::version = "1.77.0"]
    pub SUSPICIOUS_OPEN_OPTIONS,
    suspicious,
    "suspicious combination of options for opening a file"
}

declare_clippy_lint! {
    /// ### What it does
    ///* Checks for [push](https://doc.rust-lang.org/std/path/struct.PathBuf.html#method.push)
    /// calls on `PathBuf` that can cause overwrites.
    ///
    /// ### Why is this bad?
    /// Calling `push` with a root path at the start can overwrite the
    /// previous defined path.
    ///
    /// ### Example
    /// ```no_run
    /// use std::path::PathBuf;
    ///
    /// let mut x = PathBuf::from("/foo");
    /// x.push("/bar");
    /// assert_eq!(x, PathBuf::from("/bar"));
    /// ```
    /// Could be written:
    ///
    /// ```no_run
    /// use std::path::PathBuf;
    ///
    /// let mut x = PathBuf::from("/foo");
    /// x.push("bar");
    /// assert_eq!(x, PathBuf::from("/foo/bar"));
    /// ```
    #[clippy::version = "1.36.0"]
    pub PATH_BUF_PUSH_OVERWRITE,
    nursery,
    "calling `push` with file system root on `PathBuf` can overwrite it"
}

declare_clippy_lint! {
    /// ### What it does
    /// Checks for zipping a collection with the range of
    /// `0.._.len()`.
    ///
    /// ### Why is this bad?
    /// The code is better expressed with `.enumerate()`.
    ///
    /// ### Example
    /// ```no_run
    /// # let x = vec![1];
    /// let _ = x.iter().zip(0..x.len());
    /// ```
    ///
    /// Use instead:
    /// ```no_run
    /// # let x = vec![1];
    /// let _ = x.iter().enumerate();
    /// ```
    #[clippy::version = "pre 1.29.0"]
    pub RANGE_ZIP_WITH_LEN,
    complexity,
    "zipping iterator with a range when `enumerate()` would do"
}

declare_clippy_lint! {
    /// ### What it does
    /// Checks for usage of `.repeat(1)` and suggest the following method for each types.
    /// - `.to_string()` for `str`
    /// - `.clone()` for `String`
    /// - `.to_vec()` for `slice`
    ///
    /// The lint will evaluate constant expressions and values as arguments of `.repeat(..)` and emit a message if
    /// they are equivalent to `1`. (Related discussion in [rust-clippy#7306](https://github.com/rust-lang/rust-clippy/issues/7306))
    ///
    /// ### Why is this bad?
    /// For example, `String.repeat(1)` is equivalent to `.clone()`. If cloning
    /// the string is the intention behind this, `clone()` should be used.
    ///
    /// ### Example
    /// ```no_run
    /// fn main() {
    ///     let x = String::from("hello world").repeat(1);
    /// }
    /// ```
    /// Use instead:
    /// ```no_run
    /// fn main() {
    ///     let x = String::from("hello world").clone();
    /// }
    /// ```
    #[clippy::version = "1.47.0"]
    pub REPEAT_ONCE,
    complexity,
    "using `.repeat(1)` instead of `String.clone()`, `str.to_string()` or `slice.to_vec()` "
}

declare_clippy_lint! {
    /// ### What it does
    /// When sorting primitive values (integers, bools, chars, as well
    /// as arrays, slices, and tuples of such items), it is typically better to
    /// use an unstable sort than a stable sort.
    ///
    /// ### Why is this bad?
    /// Typically, using a stable sort consumes more memory and cpu cycles.
    /// Because values which compare equal are identical, preserving their
    /// relative order (the guarantee that a stable sort provides) means
    /// nothing, while the extra costs still apply.
    ///
    /// ### Known problems
    ///
    /// As pointed out in
    /// [issue #8241](https://github.com/rust-lang/rust-clippy/issues/8241),
    /// a stable sort can instead be significantly faster for certain scenarios
    /// (eg. when a sorted vector is extended with new data and resorted).
    ///
    /// For more information and benchmarking results, please refer to the
    /// issue linked above.
    ///
    /// ### Example
    /// ```no_run
    /// let mut vec = vec![2, 1, 3];
    /// vec.sort();
    /// ```
    /// Use instead:
    /// ```no_run
    /// let mut vec = vec![2, 1, 3];
    /// vec.sort_unstable();
    /// ```
    #[clippy::version = "1.47.0"]
    pub STABLE_SORT_PRIMITIVE,
    pedantic,
    "use of sort() when sort_unstable() is equivalent"
}

declare_clippy_lint! {
    /// ### What it does
    /// Looks for calls to `.type_id()` on a `Box<dyn _>`.
    ///
    /// ### Why is this bad?
    /// This almost certainly does not do what the user expects and can lead to subtle bugs.
    /// Calling `.type_id()` on a `Box<dyn Trait>` returns a fixed `TypeId` of the `Box` itself,
    /// rather than returning the `TypeId` of the underlying type behind the trait object.
    ///
    /// For `Box<dyn Any>` specifically (and trait objects that have `Any` as its supertrait),
    /// this lint will provide a suggestion, which is to dereference the receiver explicitly
    /// to go from `Box<dyn Any>` to `dyn Any`.
    /// This makes sure that `.type_id()` resolves to a dynamic call on the trait object
    /// and not on the box.
    ///
    /// If the fixed `TypeId` of the `Box` is the intended behavior, it's better to be explicit about it
    /// and write `TypeId::of::<Box<dyn Trait>>()`:
    /// this makes it clear that a fixed `TypeId` is returned and not the `TypeId` of the implementor.
    ///
    /// ### Example
    /// ```rust,ignore
    /// use std::any::{Any, TypeId};
    ///
    /// let any_box: Box<dyn Any> = Box::new(42_i32);
    /// assert_eq!(any_box.type_id(), TypeId::of::<i32>()); // ⚠️ this fails!
    /// ```
    /// Use instead:
    /// ```no_run
    /// use std::any::{Any, TypeId};
    ///
    /// let any_box: Box<dyn Any> = Box::new(42_i32);
    /// assert_eq!((*any_box).type_id(), TypeId::of::<i32>());
    /// //          ^ dereference first, to call `type_id` on `dyn Any`
    /// ```
    #[clippy::version = "1.73.0"]
    pub TYPE_ID_ON_BOX,
    suspicious,
    "calling `.type_id()` on a boxed trait object"
}

declare_clippy_lint! {
    /// ### What it does
    /// Detects `().hash(_)`.
    ///
    /// ### Why is this bad?
    /// Hashing a unit value doesn't do anything as the implementation of `Hash` for `()` is a no-op.
    ///
    /// ### Example
    /// ```no_run
    /// # use std::hash::Hash;
    /// # use std::collections::hash_map::DefaultHasher;
    /// # enum Foo { Empty, WithValue(u8) }
    /// # use Foo::*;
    /// # let mut state = DefaultHasher::new();
    /// # let my_enum = Foo::Empty;
    /// match my_enum {
    /// 	Empty => ().hash(&mut state),
    /// 	WithValue(x) => x.hash(&mut state),
    /// }
    /// ```
    /// Use instead:
    /// ```no_run
    /// # use std::hash::Hash;
    /// # use std::collections::hash_map::DefaultHasher;
    /// # enum Foo { Empty, WithValue(u8) }
    /// # use Foo::*;
    /// # let mut state = DefaultHasher::new();
    /// # let my_enum = Foo::Empty;
    /// match my_enum {
    /// 	Empty => 0_u8.hash(&mut state),
    /// 	WithValue(x) => x.hash(&mut state),
    /// }
    /// ```
    #[clippy::version = "1.58.0"]
    pub UNIT_HASH,
    correctness,
    "hashing a unit value, which does nothing"
}

declare_clippy_lint! {
    /// ### What it does
    /// Checks for usage of `Vec::sort_by` passing in a closure
    /// which compares the two arguments, either directly or indirectly.
    ///
    /// ### Why is this bad?
    /// It is more clear to use `Vec::sort_by_key` (or `Vec::sort` if
    /// possible) than to use `Vec::sort_by` and a more complicated
    /// closure.
    ///
    /// ### Known problems
    /// If the suggested `Vec::sort_by_key` uses Reverse and it isn't already
    /// imported by a use statement, then it will need to be added manually.
    ///
    /// ### Example
    /// ```no_run
    /// # struct A;
    /// # impl A { fn foo(&self) {} }
    /// # let mut vec: Vec<A> = Vec::new();
    /// vec.sort_by(|a, b| a.foo().cmp(&b.foo()));
    /// ```
    /// Use instead:
    /// ```no_run
    /// # struct A;
    /// # impl A { fn foo(&self) {} }
    /// # let mut vec: Vec<A> = Vec::new();
    /// vec.sort_by_key(|a| a.foo());
    /// ```
    #[clippy::version = "1.46.0"]
    pub UNNECESSARY_SORT_BY,
    complexity,
    "Use of `Vec::sort_by` when `Vec::sort_by_key` or `Vec::sort` would be clearer"
}

declare_clippy_lint! {
    /// ### What it does
    /// Finds occurrences of `Vec::resize(0, an_int)`
    ///
    /// ### Why is this bad?
    /// This is probably an argument inversion mistake.
    ///
    /// ### Example
    /// ```no_run
    /// vec![1, 2, 3, 4, 5].resize(0, 5)
    /// ```
    ///
    /// Use instead:
    /// ```no_run
    /// vec![1, 2, 3, 4, 5].clear()
    /// ```
    #[clippy::version = "1.46.0"]
    pub VEC_RESIZE_TO_ZERO,
    correctness,
    "emptying a vector with `resize(0, an_int)` instead of `clear()` is probably an argument inversion mistake"
}

declare_clippy_lint! {
    /// ### What it does
    /// Checks for usage of File::read_to_end and File::read_to_string.
    ///
    /// ### Why restrict this?
    /// `fs::{read, read_to_string}` provide the same functionality when `buf` is empty with fewer imports and no intermediate values.
    /// See also: [fs::read docs](https://doc.rust-lang.org/std/fs/fn.read.html), [fs::read_to_string docs](https://doc.rust-lang.org/std/fs/fn.read_to_string.html)
    ///
    /// ### Example
    /// ```rust,no_run
    /// # use std::io::Read;
    /// # use std::fs::File;
    /// let mut f = File::open("foo.txt").unwrap();
    /// let mut bytes = Vec::new();
    /// f.read_to_end(&mut bytes).unwrap();
    /// ```
    /// Can be written more concisely as
    /// ```rust,no_run
    /// # use std::fs;
    /// let mut bytes = fs::read("foo.txt").unwrap();
    /// ```
    #[clippy::version = "1.44.0"]
    pub VERBOSE_FILE_READS,
    restriction,
    "use of `File::read_to_end` or `File::read_to_string`"
}

declare_clippy_lint! {
    /// ### What it does
    ///
    /// Checks for iterating a map (`HashMap` or `BTreeMap`) and
    /// ignoring either the keys or values.
    ///
    /// ### Why is this bad?
    ///
    /// Readability. There are `keys` and `values` methods that
    /// can be used to express that we only need the keys or the values.
    ///
    /// ### Example
    ///
    /// ```no_run
    /// # use std::collections::HashMap;
    /// let map: HashMap<u32, u32> = HashMap::new();
    /// let values = map.iter().map(|(_, value)| value).collect::<Vec<_>>();
    /// ```
    ///
    /// Use instead:
    /// ```no_run
    /// # use std::collections::HashMap;
    /// let map: HashMap<u32, u32> = HashMap::new();
    /// let values = map.values().collect::<Vec<_>>();
    /// ```
    #[clippy::version = "1.66.0"]
    pub ITER_KV_MAP,
    complexity,
    "iterating on map using `iter` when `keys` or `values` would do"
}

declare_clippy_lint! {
    /// ### What it does
    ///
    /// Checks if the `seek` method of the `Seek` trait is called with `SeekFrom::Current(0)`,
    /// and if it is, suggests using `stream_position` instead.
    ///
    /// ### Why is this bad?
    ///
    /// Readability. Use dedicated method.
    ///
    /// ### Example
    ///
    /// ```rust,no_run
    /// use std::fs::File;
    /// use std::io::{self, Write, Seek, SeekFrom};
    ///
    /// fn main() -> io::Result<()> {
    ///     let mut f = File::create("foo.txt")?;
    ///     f.write_all(b"Hello")?;
    ///     eprintln!("Written {} bytes", f.seek(SeekFrom::Current(0))?);
    ///
    ///     Ok(())
    /// }
    /// ```
    /// Use instead:
    /// ```rust,no_run
    /// use std::fs::File;
    /// use std::io::{self, Write, Seek, SeekFrom};
    ///
    /// fn main() -> io::Result<()> {
    ///     let mut f = File::create("foo.txt")?;
    ///     f.write_all(b"Hello")?;
    ///     eprintln!("Written {} bytes", f.stream_position()?);
    ///
    ///     Ok(())
    /// }
    /// ```
    #[clippy::version = "1.67.0"]
    pub SEEK_FROM_CURRENT,
    complexity,
    "use dedicated method for seek from current position"
}

declare_clippy_lint! {
    /// ### What it does
    ///
    /// Checks for jumps to the start of a stream that implements `Seek`
    /// and uses the `seek` method providing `Start` as parameter.
    ///
    /// ### Why is this bad?
    ///
    /// Readability. There is a specific method that was implemented for
    /// this exact scenario.
    ///
    /// ### Example
    /// ```no_run
    /// # use std::io;
    /// fn foo<T: io::Seek>(t: &mut T) {
    ///     t.seek(io::SeekFrom::Start(0));
    /// }
    /// ```
    /// Use instead:
    /// ```no_run
    /// # use std::io;
    /// fn foo<T: io::Seek>(t: &mut T) {
    ///     t.rewind();
    /// }
    /// ```
    #[clippy::version = "1.67.0"]
    pub SEEK_TO_START_INSTEAD_OF_REWIND,
    complexity,
    "jumping to the start of stream using `seek` method"
}

declare_clippy_lint! {
    /// ### What it does
    /// Checks for functions collecting an iterator when collect
    /// is not needed.
    ///
    /// ### Why is this bad?
    /// `collect` causes the allocation of a new data structure,
    /// when this allocation may not be needed.
    ///
    /// ### Example
    /// ```no_run
    /// # let iterator = vec![1].into_iter();
    /// let len = iterator.collect::<Vec<_>>().len();
    /// ```
    /// Use instead:
    /// ```no_run
    /// # let iterator = vec![1].into_iter();
    /// let len = iterator.count();
    /// ```
    #[clippy::version = "1.30.0"]
    pub NEEDLESS_COLLECT,
    nursery,
    "collecting an iterator when collect is not needed"
}

declare_clippy_lint! {
    /// ### What it does
    ///
    /// Checks for `Command::arg()` invocations that look like they
    /// should be multiple arguments instead, such as `arg("-t ext2")`.
    ///
    /// ### Why is this bad?
    ///
    /// `Command::arg()` does not split arguments by space. An argument like `arg("-t ext2")`
    /// will be passed as a single argument to the command,
    /// which is likely not what was intended.
    ///
    /// ### Example
    /// ```no_run
    /// std::process::Command::new("echo").arg("-n hello").spawn().unwrap();
    /// ```
    /// Use instead:
    /// ```no_run
    /// std::process::Command::new("echo").args(["-n", "hello"]).spawn().unwrap();
    /// ```
    #[clippy::version = "1.69.0"]
    pub SUSPICIOUS_COMMAND_ARG_SPACE,
    suspicious,
    "single command line argument that looks like it should be multiple arguments"
}

declare_clippy_lint! {
    /// ### What it does
    /// Checks for usage of `.drain(..)` for the sole purpose of clearing a container.
    ///
    /// ### Why is this bad?
    /// This creates an unnecessary iterator that is dropped immediately.
    ///
    /// Calling `.clear()` also makes the intent clearer.
    ///
    /// ### Example
    /// ```no_run
    /// let mut v = vec![1, 2, 3];
    /// v.drain(..);
    /// ```
    /// Use instead:
    /// ```no_run
    /// let mut v = vec![1, 2, 3];
    /// v.clear();
    /// ```
    #[clippy::version = "1.70.0"]
    pub CLEAR_WITH_DRAIN,
    nursery,
    "calling `drain` in order to `clear` a container"
}

declare_clippy_lint! {
    /// ### What it does
    /// Checks for `.rev().next()` on a `DoubleEndedIterator`
    ///
    /// ### Why is this bad?
    /// `.next_back()` is cleaner.
    ///
    /// ### Example
    /// ```no_run
    /// # let foo = [0; 10];
    /// foo.iter().rev().next();
    /// ```
    /// Use instead:
    /// ```no_run
    /// # let foo = [0; 10];
    /// foo.iter().next_back();
    /// ```
    #[clippy::version = "1.71.0"]
    pub MANUAL_NEXT_BACK,
    style,
    "manual reverse iteration of `DoubleEndedIterator`"
}

declare_clippy_lint! {
    /// ### What it does
    /// Checks for calls to `.drain()` that clear the collection, immediately followed by a call to `.collect()`.
    ///
    /// > "Collection" in this context refers to any type with a `drain` method:
    /// > `Vec`, `VecDeque`, `BinaryHeap`, `HashSet`,`HashMap`, `String`
    ///
    /// ### Why is this bad?
    /// Using `mem::take` is faster as it avoids the allocation.
    /// When using `mem::take`, the old collection is replaced with an empty one and ownership of
    /// the old collection is returned.
    ///
    /// ### Known issues
    /// `mem::take(&mut vec)` is almost equivalent to `vec.drain(..).collect()`, except that
    /// it also moves the **capacity**. The user might have explicitly written it this way
    /// to keep the capacity on the original `Vec`.
    ///
    /// ### Example
    /// ```no_run
    /// fn remove_all(v: &mut Vec<i32>) -> Vec<i32> {
    ///     v.drain(..).collect()
    /// }
    /// ```
    /// Use instead:
    /// ```no_run
    /// use std::mem;
    /// fn remove_all(v: &mut Vec<i32>) -> Vec<i32> {
    ///     mem::take(v)
    /// }
    /// ```
    #[clippy::version = "1.72.0"]
    pub DRAIN_COLLECT,
    perf,
    "calling `.drain(..).collect()` to move all elements into a new collection"
}

declare_clippy_lint! {
    /// ### What it does
    /// Checks for usage of `Iterator::fold` with a type that implements `Try`.
    ///
    /// ### Why is this bad?
    /// The code should use `try_fold` instead, which short-circuits on failure, thus opening the
    /// door for additional optimizations not possible with `fold` as rustc can guarantee the
    /// function is never called on `None`, `Err`, etc., alleviating otherwise necessary checks. It's
    /// also slightly more idiomatic.
    ///
    /// ### Known issues
    /// This lint doesn't take into account whether a function does something on the failure case,
    /// i.e., whether short-circuiting will affect behavior. Refactoring to `try_fold` is not
    /// desirable in those cases.
    ///
    /// ### Example
    /// ```no_run
    /// vec![1, 2, 3].iter().fold(Some(0i32), |sum, i| sum?.checked_add(*i));
    /// ```
    /// Use instead:
    /// ```no_run
    /// vec![1, 2, 3].iter().try_fold(0i32, |sum, i| sum.checked_add(*i));
    /// ```
    #[clippy::version = "1.72.0"]
    pub MANUAL_TRY_FOLD,
    perf,
    "checks for usage of `Iterator::fold` with a type that implements `Try`"
}

declare_clippy_lint! {
    /// ### What it does
    /// Looks for calls to [`Stdin::read_line`] to read a line from the standard input
    /// into a string, then later attempting to use that string for an operation that will never
    /// work for strings with a trailing newline character in it (e.g. parsing into a `i32`).
    ///
    /// ### Why is this bad?
    /// The operation will always fail at runtime no matter what the user enters, thus
    /// making it a useless operation.
    ///
    /// ### Example
    /// ```rust,ignore
    /// let mut input = String::new();
    /// std::io::stdin().read_line(&mut input).expect("Failed to read a line");
    /// let num: i32 = input.parse().expect("Not a number!");
    /// assert_eq!(num, 42); // we never even get here!
    /// ```
    /// Use instead:
    /// ```rust,ignore
    /// let mut input = String::new();
    /// std::io::stdin().read_line(&mut input).expect("Failed to read a line");
    /// let num: i32 = input.trim_end().parse().expect("Not a number!");
    /// //                  ^^^^^^^^^^^ remove the trailing newline
    /// assert_eq!(num, 42);
    /// ```
    #[clippy::version = "1.73.0"]
    pub READ_LINE_WITHOUT_TRIM,
    correctness,
    "calling `Stdin::read_line`, then trying to parse it without first trimming"
}

declare_clippy_lint! {
    /// ### What it does
    /// Checks for `<string_lit>.chars().any(|i| i == c)`.
    ///
    /// ### Why is this bad?
    /// It's significantly slower than using a pattern instead, like
    /// `matches!(c, '\\' | '.' | '+')`.
    ///
    /// Despite this being faster, this is not `perf` as this is pretty common, and is a rather nice
    /// way to check if a `char` is any in a set. In any case, this `restriction` lint is available
    /// for situations where that additional performance is absolutely necessary.
    ///
    /// ### Example
    /// ```no_run
    /// # let c = 'c';
    /// "\\.+*?()|[]{}^$#&-~".chars().any(|x| x == c);
    /// ```
    /// Use instead:
    /// ```no_run
    /// # let c = 'c';
    /// matches!(c, '\\' | '.' | '+' | '*' | '(' | ')' | '|' | '[' | ']' | '{' | '}' | '^' | '$' | '#' | '&' | '-' | '~');
    /// ```
    #[clippy::version = "1.73.0"]
    pub STRING_LIT_CHARS_ANY,
    restriction,
    "checks for `<string_lit>.chars().any(|i| i == c)`"
}

declare_clippy_lint! {
    /// ### What it does
    /// Checks for usage of `.map(|_| format!(..)).collect::<String>()`.
    ///
    /// ### Why is this bad?
    /// This allocates a new string for every element in the iterator.
    /// This can be done more efficiently by creating the `String` once and appending to it in `Iterator::fold`,
    /// using either the `write!` macro which supports exactly the same syntax as the `format!` macro,
    /// or concatenating with `+` in case the iterator yields `&str`/`String`.
    ///
    /// Note also that `write!`-ing into a `String` can never fail, despite the return type of `write!` being `std::fmt::Result`,
    /// so it can be safely ignored or unwrapped.
    ///
    /// ### Example
    /// ```no_run
    /// fn hex_encode(bytes: &[u8]) -> String {
    ///     bytes.iter().map(|b| format!("{b:02X}")).collect()
    /// }
    /// ```
    /// Use instead:
    /// ```no_run
    /// use std::fmt::Write;
    /// fn hex_encode(bytes: &[u8]) -> String {
    ///     bytes.iter().fold(String::new(), |mut output, b| {
    ///         let _ = write!(output, "{b:02X}");
    ///         output
    ///     })
    /// }
    /// ```
    #[clippy::version = "1.73.0"]
    pub FORMAT_COLLECT,
    pedantic,
    "`format!`ing every element in a collection, then collecting the strings into a new `String`"
}

declare_clippy_lint! {
    /// ### What it does
    /// Checks for usage of `.skip(0)` on iterators.
    ///
    /// ### Why is this bad?
    /// This was likely intended to be `.skip(1)` to skip the first element, as `.skip(0)` does
    /// nothing. If not, the call should be removed.
    ///
    /// ### Example
    /// ```no_run
    /// let v = vec![1, 2, 3];
    /// let x = v.iter().skip(0).collect::<Vec<_>>();
    /// let y = v.iter().collect::<Vec<_>>();
    /// assert_eq!(x, y);
    /// ```
    #[clippy::version = "1.73.0"]
    pub ITER_SKIP_ZERO,
    correctness,
    "disallows `.skip(0)`"
}

declare_clippy_lint! {
    /// ### What it does
    /// Checks for usage of `bool::then` in `Iterator::filter_map`.
    ///
    /// ### Why is this bad?
    /// This can be written with `filter` then `map` instead, which would reduce nesting and
    /// separates the filtering from the transformation phase. This comes with no cost to
    /// performance and is just cleaner.
    ///
    /// ### Limitations
    /// Does not lint `bool::then_some`, as it eagerly evaluates its arguments rather than lazily.
    /// This can create differing behavior, so better safe than sorry.
    ///
    /// ### Example
    /// ```no_run
    /// # fn really_expensive_fn(i: i32) -> i32 { i }
    /// # let v = vec![];
    /// _ = v.into_iter().filter_map(|i| (i % 2 == 0).then(|| really_expensive_fn(i)));
    /// ```
    /// Use instead:
    /// ```no_run
    /// # fn really_expensive_fn(i: i32) -> i32 { i }
    /// # let v = vec![];
    /// _ = v.into_iter().filter(|i| i % 2 == 0).map(|i| really_expensive_fn(i));
    /// ```
    #[clippy::version = "1.73.0"]
    pub FILTER_MAP_BOOL_THEN,
    style,
    "checks for usage of `bool::then` in `Iterator::filter_map`"
}

declare_clippy_lint! {
    /// ### What it does
    /// Looks for calls to `RwLock::write` where the lock is only used for reading.
    ///
    /// ### Why is this bad?
    /// The write portion of `RwLock` is exclusive, meaning that no other thread
    /// can access the lock while this writer is active.
    ///
    /// ### Example
    /// ```no_run
    /// use std::sync::RwLock;
    /// fn assert_is_zero(lock: &RwLock<i32>) {
    ///     let num = lock.write().unwrap();
    ///     assert_eq!(*num, 0);
    /// }
    /// ```
    ///
    /// Use instead:
    /// ```no_run
    /// use std::sync::RwLock;
    /// fn assert_is_zero(lock: &RwLock<i32>) {
    ///     let num = lock.read().unwrap();
    ///     assert_eq!(*num, 0);
    /// }
    /// ```
    #[clippy::version = "1.73.0"]
    pub READONLY_WRITE_LOCK,
    perf,
    "acquiring a write lock when a read lock would work"
}

declare_clippy_lint! {
    /// ### What it does
    /// Looks for iterator combinator calls such as `.take(x)` or `.skip(x)`
    /// where `x` is greater than the amount of items that an iterator will produce.
    ///
    /// ### Why is this bad?
    /// Taking or skipping more items than there are in an iterator either creates an iterator
    /// with all items from the original iterator or an iterator with no items at all.
    /// This is most likely not what the user intended to do.
    ///
    /// ### Example
    /// ```no_run
    /// for _ in [1, 2, 3].iter().take(4) {}
    /// ```
    /// Use instead:
    /// ```no_run
    /// for _ in [1, 2, 3].iter() {}
    /// ```
    #[clippy::version = "1.74.0"]
    pub ITER_OUT_OF_BOUNDS,
    suspicious,
    "calls to `.take()` or `.skip()` that are out of bounds"
}

declare_clippy_lint! {
    /// ### What it does
    /// Looks for calls to `Path::ends_with` calls where the argument looks like a file extension.
    ///
    /// By default, Clippy has a short list of known filenames that start with a dot
    /// but aren't necessarily file extensions (e.g. the `.git` folder), which are allowed by default.
    /// The `allowed-dotfiles` configuration can be used to allow additional
    /// file extensions that Clippy should not lint.
    ///
    /// ### Why is this bad?
    /// This doesn't actually compare file extensions. Rather, `ends_with` compares the given argument
    /// to the last **component** of the path and checks if it matches exactly.
    ///
    /// ### Known issues
    /// File extensions are often at most three characters long, so this only lints in those cases
    /// in an attempt to avoid false positives.
    /// Any extension names longer than that are assumed to likely be real path components and are
    /// therefore ignored.
    ///
    /// ### Example
    /// ```no_run
    /// # use std::path::Path;
    /// fn is_markdown(path: &Path) -> bool {
    ///     path.ends_with(".md")
    /// }
    /// ```
    /// Use instead:
    /// ```no_run
    /// # use std::path::Path;
    /// fn is_markdown(path: &Path) -> bool {
    ///     path.extension().is_some_and(|ext| ext == "md")
    /// }
    /// ```
    #[clippy::version = "1.74.0"]
    pub PATH_ENDS_WITH_EXT,
    suspicious,
    "attempting to compare file extensions using `Path::ends_with`"
}

declare_clippy_lint! {
    /// ### What it does
    /// Checks for usage of `as_str()` on a `String` chained with a method available on the `String` itself.
    ///
    /// ### Why is this bad?
    /// The `as_str()` conversion is pointless and can be removed for simplicity and cleanliness.
    ///
    /// ### Example
    /// ```no_run
    /// let owned_string = "This is a string".to_owned();
    /// owned_string.as_str().as_bytes()
    /// # ;
    /// ```
    ///
    /// Use instead:
    /// ```no_run
    /// let owned_string = "This is a string".to_owned();
    /// owned_string.as_bytes()
    /// # ;
    /// ```
    #[clippy::version = "1.74.0"]
    pub REDUNDANT_AS_STR,
    complexity,
    "`as_str` used to call a method on `str` that is also available on `String`"
}

declare_clippy_lint! {
    /// ### What it does
    /// Checks for usage of `waker.clone().wake()`
    ///
    /// ### Why is this bad?
    /// Cloning the waker is not necessary, `wake_by_ref()` enables the same operation
    /// without extra cloning/dropping.
    ///
    /// ### Example
    /// ```rust,ignore
    /// waker.clone().wake();
    /// ```
    /// Should be written
    /// ```rust,ignore
    /// waker.wake_by_ref();
    /// ```
    #[clippy::version = "1.75.0"]
    pub WAKER_CLONE_WAKE,
    perf,
    "cloning a `Waker` only to wake it"
}

declare_clippy_lint! {
    /// ### What it does
    /// Checks for calls to `TryInto::try_into` and `TryFrom::try_from` when their infallible counterparts
    /// could be used.
    ///
    /// ### Why is this bad?
    /// In those cases, the `TryInto` and `TryFrom` trait implementation is a blanket impl that forwards
    /// to `Into` or `From`, which always succeeds.
    /// The returned `Result<_, Infallible>` requires error handling to get the contained value
    /// even though the conversion can never fail.
    ///
    /// ### Example
    /// ```rust
    /// let _: Result<i64, _> = 1i32.try_into();
    /// let _: Result<i64, _> = <_>::try_from(1i32);
    /// ```
    /// Use `from`/`into` instead:
    /// ```rust
    /// let _: i64 = 1i32.into();
    /// let _: i64 = <_>::from(1i32);
    /// ```
    #[clippy::version = "1.75.0"]
    pub UNNECESSARY_FALLIBLE_CONVERSIONS,
    style,
    "calling the `try_from` and `try_into` trait methods when `From`/`Into` is implemented"
}

declare_clippy_lint! {
    /// ### What it does
    /// Checks for calls to `Path::join` that start with a path separator (`\\` or `/`).
    ///
    /// ### Why is this bad?
    /// If the argument to `Path::join` starts with a separator, it will overwrite
    /// the original path. If this is intentional, prefer using `Path::new` instead.
    ///
    /// Note the behavior is platform dependent. A leading `\\` will be accepted
    /// on unix systems as part of the file name
    ///
    /// See [`Path::join`](https://doc.rust-lang.org/std/path/struct.Path.html#method.join)
    ///
    /// ### Example
    /// ```rust
    /// # use std::path::{Path, PathBuf};
    /// let path = Path::new("/bin");
    /// let joined_path = path.join("/sh");
    /// assert_eq!(joined_path, PathBuf::from("/sh"));
    /// ```
    ///
    /// Use instead;
    /// ```rust
    /// # use std::path::{Path, PathBuf};
    /// let path = Path::new("/bin");
    ///
    /// // If this was unintentional, remove the leading separator
    /// let joined_path = path.join("sh");
    /// assert_eq!(joined_path, PathBuf::from("/bin/sh"));
    ///
    /// // If this was intentional, create a new path instead
    /// let new = Path::new("/sh");
    /// assert_eq!(new, PathBuf::from("/sh"));
    /// ```
    #[clippy::version = "1.76.0"]
    pub JOIN_ABSOLUTE_PATHS,
    suspicious,
    "calls to `Path::join` which will overwrite the original path"
}

declare_clippy_lint! {
    /// ### What it does
    /// Checks for iterators of `Result`s using `.filter(Result::is_ok).map(Result::unwrap)` that may
    /// be replaced with a `.flatten()` call.
    ///
    /// ### Why is this bad?
    /// `Result` implements `IntoIterator<Item = T>`. This means that `Result` can be flattened
    /// automatically without suspicious-looking `unwrap` calls.
    ///
    /// ### Example
    /// ```no_run
    /// let _ = std::iter::empty::<Result<i32, ()>>().filter(Result::is_ok).map(Result::unwrap);
    /// ```
    /// Use instead:
    /// ```no_run
    /// let _ = std::iter::empty::<Result<i32, ()>>().flatten();
    /// ```
    #[clippy::version = "1.77.0"]
    pub RESULT_FILTER_MAP,
    complexity,
    "filtering `Result` for `Ok` then force-unwrapping, which can be one type-safe operation"
}

declare_clippy_lint! {
    /// ### What it does
    /// Checks for usage of `.filter(Option::is_some)` that may be replaced with a `.flatten()` call.
    /// This lint will require additional changes to the follow-up calls as it affects the type.
    ///
    /// ### Why is this bad?
    /// This pattern is often followed by manual unwrapping of the `Option`. The simplification
    /// results in more readable and succinct code without the need for manual unwrapping.
    ///
    /// ### Example
    /// ```no_run
    /// vec![Some(1)].into_iter().filter(Option::is_some);
    ///
    /// ```
    /// Use instead:
    /// ```no_run
    /// vec![Some(1)].into_iter().flatten();
    /// ```
    #[clippy::version = "1.77.0"]
    pub ITER_FILTER_IS_SOME,
    pedantic,
    "filtering an iterator over `Option`s for `Some` can be achieved with `flatten`"
}

declare_clippy_lint! {
    /// ### What it does
    /// Checks for usage of `.filter(Result::is_ok)` that may be replaced with a `.flatten()` call.
    /// This lint will require additional changes to the follow-up calls as it affects the type.
    ///
    /// ### Why is this bad?
    /// This pattern is often followed by manual unwrapping of `Result`. The simplification
    /// results in more readable and succinct code without the need for manual unwrapping.
    ///
    /// ### Example
    /// ```no_run
    /// vec![Ok::<i32, String>(1)].into_iter().filter(Result::is_ok);
    ///
    /// ```
    /// Use instead:
    /// ```no_run
    /// vec![Ok::<i32, String>(1)].into_iter().flatten();
    /// ```
    #[clippy::version = "1.77.0"]
    pub ITER_FILTER_IS_OK,
    pedantic,
    "filtering an iterator over `Result`s for `Ok` can be achieved with `flatten`"
}

declare_clippy_lint! {
    /// ### What it does
    /// Checks for usage of `option.map(f).unwrap_or_default()` and `result.map(f).unwrap_or_default()` where f is a function or closure that returns the `bool` type.
    ///
    /// ### Why is this bad?
    /// Readability. These can be written more concisely as `option.is_some_and(f)` and `result.is_ok_and(f)`.
    ///
    /// ### Example
    /// ```no_run
    /// # let option = Some(1);
    /// # let result: Result<usize, ()> = Ok(1);
    /// option.map(|a| a > 10).unwrap_or_default();
    /// result.map(|a| a > 10).unwrap_or_default();
    /// ```
    /// Use instead:
    /// ```no_run
    /// # let option = Some(1);
    /// # let result: Result<usize, ()> = Ok(1);
    /// option.is_some_and(|a| a > 10);
    /// result.is_ok_and(|a| a > 10);
    /// ```
    #[clippy::version = "1.77.0"]
    pub MANUAL_IS_VARIANT_AND,
    pedantic,
    "using `.map(f).unwrap_or_default()`, which is more succinctly expressed as `is_some_and(f)` or `is_ok_and(f)`"
}

declare_clippy_lint! {
    /// ### What it does
    ///
    /// Checks for usages of `str.trim().split("\n")` and `str.trim().split("\r\n")`.
    ///
    /// ### Why is this bad?
    ///
    /// Hard-coding the line endings makes the code less compatible. `str.lines` should be used instead.
    ///
    /// ### Example
    /// ```no_run
    /// "some\ntext\nwith\nnewlines\n".trim().split('\n');
    /// ```
    /// Use instead:
    /// ```no_run
    /// "some\ntext\nwith\nnewlines\n".lines();
    /// ```
    ///
    /// ### Known Problems
    ///
    /// This lint cannot detect if the split is intentionally restricted to a single type of newline (`"\n"` or
    /// `"\r\n"`), for example during the parsing of a specific file format in which precisely one newline type is
    /// valid.
    #[clippy::version = "1.77.0"]
    pub STR_SPLIT_AT_NEWLINE,
    pedantic,
    "splitting a trimmed string at hard-coded newlines"
}

declare_clippy_lint! {
    /// ### What it does
    /// Checks for usage of `.as_ref().cloned()` and `.as_mut().cloned()` on `Option`s
    ///
    /// ### Why is this bad?
    /// This can be written more concisely by cloning the `Option` directly.
    ///
    /// ### Example
    /// ```no_run
    /// fn foo(bar: &Option<Vec<u8>>) -> Option<Vec<u8>> {
    ///     bar.as_ref().cloned()
    /// }
    /// ```
    /// Use instead:
    /// ```no_run
    /// fn foo(bar: &Option<Vec<u8>>) -> Option<Vec<u8>> {
    ///     bar.clone()
    /// }
    /// ```
    #[clippy::version = "1.77.0"]
    pub OPTION_AS_REF_CLONED,
    pedantic,
    "cloning an `Option` via `as_ref().cloned()`"
}

declare_clippy_lint! {
    /// ### What it does
    /// Checks for unnecessary calls to `min()` or `max()` in the following cases
    /// - Either both side is constant
    /// - One side is clearly larger than the other, like i32::MIN and an i32 variable
    ///
    /// ### Why is this bad?
    ///
    /// In the aforementioned cases it is not necessary to call `min()` or `max()`
    /// to compare values, it may even cause confusion.
    ///
    /// ### Example
    /// ```no_run
    /// let _ = 0.min(7_u32);
    /// ```
    /// Use instead:
    /// ```no_run
    /// let _ = 0;
    /// ```
    #[clippy::version = "1.81.0"]
    pub UNNECESSARY_MIN_OR_MAX,
    complexity,
    "using 'min()/max()' when there is no need for it"
}

declare_clippy_lint! {
    /// ### What it does
    /// Checks for usage of `.map_or_else()` "map closure" for `Result` type.
    ///
    /// ### Why is this bad?
    /// This can be written more concisely by using `unwrap_or_else()`.
    ///
    /// ### Example
    /// ```no_run
    /// # fn handle_error(_: ()) -> u32 { 0 }
    /// let x: Result<u32, ()> = Ok(0);
    /// let y = x.map_or_else(|err| handle_error(err), |n| n);
    /// ```
    /// Use instead:
    /// ```no_run
    /// # fn handle_error(_: ()) -> u32 { 0 }
    /// let x: Result<u32, ()> = Ok(0);
    /// let y = x.unwrap_or_else(|err| handle_error(err));
    /// ```
    #[clippy::version = "1.78.0"]
    pub UNNECESSARY_RESULT_MAP_OR_ELSE,
    suspicious,
    "making no use of the \"map closure\" when calling `.map_or_else(|err| handle_error(err), |n| n)`"
}

declare_clippy_lint! {
    /// ### What it does
    /// Checks for the manual creation of C strings (a string with a `NUL` byte at the end), either
    /// through one of the `CStr` constructor functions, or more plainly by calling `.as_ptr()`
    /// on a (byte) string literal with a hardcoded `\0` byte at the end.
    ///
    /// ### Why is this bad?
    /// This can be written more concisely using `c"str"` literals and is also less error-prone,
    /// because the compiler checks for interior `NUL` bytes and the terminating `NUL` byte is inserted automatically.
    ///
    /// ### Example
    /// ```no_run
    /// # use std::ffi::CStr;
    /// # mod libc { pub unsafe fn puts(_: *const i8) {} }
    /// fn needs_cstr(_: &CStr) {}
    ///
    /// needs_cstr(CStr::from_bytes_with_nul(b"Hello\0").unwrap());
    /// unsafe { libc::puts("World\0".as_ptr().cast()) }
    /// ```
    /// Use instead:
    /// ```no_run
    /// # use std::ffi::CStr;
    /// # mod libc { pub unsafe fn puts(_: *const i8) {} }
    /// fn needs_cstr(_: &CStr) {}
    ///
    /// needs_cstr(c"Hello");
    /// unsafe { libc::puts(c"World".as_ptr()) }
    /// ```
    #[clippy::version = "1.78.0"]
    pub MANUAL_C_STR_LITERALS,
    complexity,
    r#"creating a `CStr` through functions when `c""` literals can be used"#
}

declare_clippy_lint! {
    /// ### What it does
    /// Checks the usage of `.get().is_some()` or `.get().is_none()` on std map types.
    ///
    /// ### Why is this bad?
    /// It can be done in one call with `.contains()`/`.contains_key()`.
    ///
    /// ### Example
    /// ```no_run
    /// # use std::collections::HashSet;
    /// let s: HashSet<String> = HashSet::new();
    /// if s.get("a").is_some() {
    ///     // code
    /// }
    /// ```
    /// Use instead:
    /// ```no_run
    /// # use std::collections::HashSet;
    /// let s: HashSet<String> = HashSet::new();
    /// if s.contains("a") {
    ///     // code
    /// }
    /// ```
    #[clippy::version = "1.78.0"]
    pub UNNECESSARY_GET_THEN_CHECK,
    suspicious,
    "calling `.get().is_some()` or `.get().is_none()` instead of `.contains()` or `.contains_key()`"
}

declare_clippy_lint! {
    /// ### What it does
    /// It identifies calls to `.is_empty()` on constant values.
    ///
    /// ### Why is this bad?
    /// String literals and constant values are known at compile time. Checking if they
    /// are empty will always return the same value. This might not be the intention of
    /// the expression.
    ///
    /// ### Example
    /// ```no_run
    /// let value = "";
    /// if value.is_empty() {
    ///     println!("the string is empty");
    /// }
    /// ```
    /// Use instead:
    /// ```no_run
    /// println!("the string is empty");
    /// ```
    #[clippy::version = "1.79.0"]
    pub CONST_IS_EMPTY,
    suspicious,
    "is_empty() called on strings known at compile time"
}

declare_clippy_lint! {
    /// ### What it does
    /// Converts some constructs mapping an Enum value for equality comparison.
    ///
    /// ### Why is this bad?
    /// Calls such as `opt.map_or(false, |val| val == 5)` are needlessly long and cumbersome,
    /// and can be reduced to, for example, `opt == Some(5)` assuming `opt` implements `PartialEq`.
    /// Also, calls such as `opt.map_or(true, |val| val == 5)` can be reduced to
    /// `opt.is_none_or(|val| val == 5)`.
    /// This lint offers readability and conciseness improvements.
    ///
    /// ### Example
    /// ```no_run
    /// pub fn a(x: Option<i32>) -> (bool, bool) {
    ///     (
    ///         x.map_or(false, |n| n == 5),
    ///         x.map_or(true, |n| n > 5),
    ///     )
    /// }
    /// ```
    /// Use instead:
    /// ```no_run
    /// pub fn a(x: Option<i32>) -> (bool, bool) {
    ///     (
    ///         x == Some(5),
    ///         x.is_none_or(|n| n > 5),
    ///     )
    /// }
    /// ```
    #[clippy::version = "1.84.0"]
    pub UNNECESSARY_MAP_OR,
    style,
    "reduce unnecessary calls to `.map_or(bool, …)`"
}

declare_clippy_lint! {
    /// ### What it does
    /// Checks if an iterator is used to check if a string is ascii.
    ///
    /// ### Why is this bad?
    /// The `str` type already implements the `is_ascii` method.
    ///
    /// ### Example
    /// ```no_run
    /// "foo".chars().all(|c| c.is_ascii());
    /// ```
    /// Use instead:
    /// ```no_run
    /// "foo".is_ascii();
    /// ```
    #[clippy::version = "1.81.0"]
    pub NEEDLESS_CHARACTER_ITERATION,
    suspicious,
    "is_ascii() called on a char iterator"
}

declare_clippy_lint! {
    /// ### What it does
    /// Checks for uses of `map` which return the original item.
    ///
    /// ### Why is this bad?
    /// `inspect` is both clearer in intent and shorter.
    ///
    /// ### Example
    /// ```no_run
    /// let x = Some(0).map(|x| { println!("{x}"); x });
    /// ```
    /// Use instead:
    /// ```no_run
    /// let x = Some(0).inspect(|x| println!("{x}"));
    /// ```
    #[clippy::version = "1.81.0"]
    pub MANUAL_INSPECT,
    complexity,
    "use of `map` returning the original item"
}

declare_clippy_lint! {
    /// ### What it does
    /// Checks the usage of `.first().is_some()` or `.first().is_none()` to check if a slice is
    /// empty.
    ///
    /// ### Why is this bad?
    /// Using `.is_empty()` is shorter and better communicates the intention.
    ///
    /// ### Example
    /// ```no_run
    /// let v = vec![1, 2, 3];
    /// if v.first().is_none() {
    ///     // The vector is empty...
    /// }
    /// ```
    /// Use instead:
    /// ```no_run
    /// let v = vec![1, 2, 3];
    /// if v.is_empty() {
    ///     // The vector is empty...
    /// }
    /// ```
    #[clippy::version = "1.83.0"]
    pub UNNECESSARY_FIRST_THEN_CHECK,
    complexity,
    "calling `.first().is_some()` or `.first().is_none()` instead of `.is_empty()`"
}

declare_clippy_lint! {
   /// ### What it does
   /// It detects useless calls to `str::as_bytes()` before calling `len()` or `is_empty()`.
   ///
   /// ### Why is this bad?
   /// The `len()` and `is_empty()` methods are also directly available on strings, and they
   /// return identical results. In particular, `len()` on a string returns the number of
   /// bytes.
   ///
   /// ### Example
   /// ```
   /// let len = "some string".as_bytes().len();
   /// let b = "some string".as_bytes().is_empty();
   /// ```
   /// Use instead:
   /// ```
   /// let len = "some string".len();
   /// let b = "some string".is_empty();
   /// ```
   #[clippy::version = "1.84.0"]
   pub NEEDLESS_AS_BYTES,
   complexity,
   "detect useless calls to `as_bytes()`"
}

declare_clippy_lint! {
    /// ### What it does
    /// Checks for usage of `.map(…)`, followed by `.all(identity)` or `.any(identity)`.
    ///
    /// ### Why is this bad?
    /// The `.all(…)` or `.any(…)` methods can be called directly in place of `.map(…)`.
    ///
    /// ### Example
    /// ```
    /// # let mut v = [""];
    /// let e1 = v.iter().map(|s| s.is_empty()).all(|a| a);
    /// let e2 = v.iter().map(|s| s.is_empty()).any(std::convert::identity);
    /// ```
    /// Use instead:
    /// ```
    /// # let mut v = [""];
    /// let e1 = v.iter().all(|s| s.is_empty());
    /// let e2 = v.iter().any(|s| s.is_empty());
    /// ```
    #[clippy::version = "1.84.0"]
    pub MAP_ALL_ANY_IDENTITY,
    complexity,
    "combine `.map(_)` followed by `.all(identity)`/`.any(identity)` into a single call"
}

declare_clippy_lint! {
    /// ### What it does
    ///
    /// Checks for `Iterator::map` over ranges without using the parameter which
    /// could be more clearly expressed using `std::iter::repeat(...).take(...)`
    /// or `std::iter::repeat_n`.
    ///
    /// ### Why is this bad?
    ///
    /// It expresses the intent more clearly to `take` the correct number of times
    /// from a generating function than to apply a closure to each number in a
    /// range only to discard them.
    ///
    /// ### Example
    ///
    /// ```no_run
    /// let random_numbers : Vec<_> = (0..10).map(|_| { 3 + 1 }).collect();
    /// ```
    /// Use instead:
    /// ```no_run
    /// let f : Vec<_> = std::iter::repeat( 3 + 1 ).take(10).collect();
    /// ```
    ///
    /// ### Known Issues
    ///
    /// This lint may suggest replacing a `Map<Range>` with a `Take<RepeatWith>`.
    /// The former implements some traits that the latter does not, such as
    /// `DoubleEndedIterator`.
    #[clippy::version = "1.84.0"]
    pub MAP_WITH_UNUSED_ARGUMENT_OVER_RANGES,
    restriction,
    "map of a trivial closure (not dependent on parameter) over a range"
}

declare_clippy_lint! {
    /// ### What it does
    ///
    /// Checks for `Iterator::last` being called on a  `DoubleEndedIterator`, which can be replaced
    /// with `DoubleEndedIterator::next_back`.
    ///
    /// ### Why is this bad?
    ///
    /// `Iterator::last` is implemented by consuming the iterator, which is unnecessary if
    /// the iterator is a `DoubleEndedIterator`. Since Rust traits do not allow specialization,
    /// `Iterator::last` cannot be optimized for `DoubleEndedIterator`.
    ///
    /// ### Example
    /// ```no_run
    /// let last_arg = "echo hello world".split(' ').last();
    /// ```
    /// Use instead:
    /// ```no_run
    /// let last_arg = "echo hello world".split(' ').next_back();
    /// ```
    #[clippy::version = "1.86.0"]
    pub DOUBLE_ENDED_ITERATOR_LAST,
    perf,
    "using `Iterator::last` on a `DoubleEndedIterator`"
}

declare_clippy_lint! {
    /// ### What it does
    ///
    /// Checks for `NonZero*::new_unchecked()` being used in a `const` context.
    ///
    /// ### Why is this bad?
    ///
    /// Using `NonZero*::new_unchecked()` is an `unsafe` function and requires an `unsafe` context. When used in a
    /// context evaluated at compilation time, `NonZero*::new().unwrap()` will provide the same result with identical
    /// runtime performances while not requiring `unsafe`.
    ///
    /// ### Example
    /// ```no_run
    /// use std::num::NonZeroUsize;
    /// const PLAYERS: NonZeroUsize = unsafe { NonZeroUsize::new_unchecked(3) };
    /// ```
    /// Use instead:
    /// ```no_run
    /// use std::num::NonZeroUsize;
    /// const PLAYERS: NonZeroUsize = NonZeroUsize::new(3).unwrap();
    /// ```
    #[clippy::version = "1.86.0"]
    pub USELESS_NONZERO_NEW_UNCHECKED,
    complexity,
    "using `NonZero::new_unchecked()` in a `const` context"
}

declare_clippy_lint! {
    /// ### What it does
    ///
    /// Checks for `repeat().take()` that can be replaced with `repeat_n()`.
    ///
    /// ### Why is this bad?
    ///
    /// Using `repeat_n()` is more concise and clearer. Also, `repeat_n()` is sometimes faster than `repeat().take()` when the type of the element is non-trivial to clone because the original value can be reused for the last `.next()` call rather than always cloning.
    ///
    /// ### Example
    /// ```no_run
    /// let _ = std::iter::repeat(10).take(3);
    /// ```
    /// Use instead:
    /// ```no_run
    /// let _ = std::iter::repeat_n(10, 3);
    /// ```
    #[clippy::version = "1.86.0"]
    pub MANUAL_REPEAT_N,
    style,
    "detect `repeat().take()` that can be replaced with `repeat_n()`"
}

declare_clippy_lint! {
    /// ### What it does
    /// Checks for string slices immediately followed by `as_bytes`.
    ///
    /// ### Why is this bad?
    /// It involves doing an unnecessary UTF-8 alignment check which is less efficient, and can cause a panic.
    ///
    /// ### Known problems
    /// In some cases, the UTF-8 validation and potential panic from string slicing may be required for
    /// the code's correctness. If you need to ensure the slice boundaries fall on valid UTF-8 character
    /// boundaries, the original form (`s[1..5].as_bytes()`) should be preferred.
    ///
    /// ### Example
    /// ```rust
    /// let s = "Lorem ipsum";
    /// s[1..5].as_bytes();
    /// ```
    /// Use instead:
    /// ```rust
    /// let s = "Lorem ipsum";
    /// &s.as_bytes()[1..5];
    /// ```
     #[clippy::version = "1.86.0"]
     pub SLICED_STRING_AS_BYTES,
     perf,
     "slicing a string and immediately calling as_bytes is less efficient and can lead to panics"
}

declare_clippy_lint! {
    /// ### What it does
    /// Detect functions that end with `Option::and_then` or `Result::and_then`, and suggest using
    /// the `?` operator instead.
    ///
    /// ### Why is this bad?
    /// The `and_then` method is used to chain a computation that returns an `Option` or a `Result`.
    /// This can be replaced with the `?` operator, which is more concise and idiomatic.
    ///
    /// ### Example
    ///
    /// ```no_run
    /// fn test(opt: Option<i32>) -> Option<i32> {
    ///     opt.and_then(|n| {
    ///         if n > 1 {
    ///             Some(n + 1)
    ///         } else {
    ///             None
    ///        }
    ///     })
    /// }
    /// ```
    /// Use instead:
    /// ```no_run
    /// fn test(opt: Option<i32>) -> Option<i32> {
    ///     let n = opt?;
    ///     if n > 1 {
    ///         Some(n + 1)
    ///     } else {
    ///         None
    ///     }
    /// }
    /// ```
    #[clippy::version = "1.86.0"]
    pub RETURN_AND_THEN,
    restriction,
    "using `Option::and_then` or `Result::and_then` to chain a computation that returns an `Option` or a `Result`"
}

declare_clippy_lint! {
    /// ### What it does
    /// Checks for calls to `Read::bytes` on types which don't implement `BufRead`.
    ///
    /// ### Why is this bad?
    /// The default implementation calls `read` for each byte, which can be very inefficient for data that’s not in memory, such as `File`.
    ///
    /// ### Example
    /// ```no_run
    /// use std::io::Read;
    /// use std::fs::File;
    /// let file = File::open("./bytes.txt").unwrap();
    /// file.bytes();
    /// ```
    /// Use instead:
    /// ```no_run
    /// use std::io::{BufReader, Read};
    /// use std::fs::File;
    /// let file = BufReader::new(std::fs::File::open("./bytes.txt").unwrap());
    /// file.bytes();
    /// ```
    #[clippy::version = "1.87.0"]
    pub UNBUFFERED_BYTES,
    perf,
    "calling .bytes() is very inefficient when data is not in memory"
}

declare_clippy_lint! {
    /// ### What it does
    /// Checks for usage of `iter().any()` on slices when it can be replaced with `contains()` and suggests doing so.
    ///
    /// ### Why is this bad?
    /// `contains()` is more concise and idiomatic, sometimes more fast.
    ///
    /// ### Example
    /// ```no_run
    /// fn foo(values: &[u8]) -> bool {
    ///     values.iter().any(|&v| v == 10)
    /// }
    /// ```
    /// Use instead:
    /// ```no_run
    /// fn foo(values: &[u8]) -> bool {
    ///     values.contains(&10)
    /// }
    /// ```
    #[clippy::version = "1.87.0"]
    pub MANUAL_CONTAINS,
    perf,
    "unnecessary `iter().any()` on slices that can be replaced with `contains()`"
}

declare_clippy_lint! {
    /// This lint warns on calling `io::Error::new(..)` with a kind of
    /// `io::ErrorKind::Other`.
    ///
    /// ### Why is this bad?
    /// Since Rust 1.74, there's the `io::Error::other(_)` shortcut.
    ///
    /// ### Example
    /// ```no_run
    /// use std::io;
    /// let _ = io::Error::new(io::ErrorKind::Other, "bad".to_string());
    /// ```
    /// Use instead:
    /// ```no_run
    /// let _ = std::io::Error::other("bad".to_string());
    /// ```
    #[clippy::version = "1.87.0"]
    pub IO_OTHER_ERROR,
    style,
    "calling `std::io::Error::new(std::io::ErrorKind::Other, _)`"
}

declare_clippy_lint! {
    /// ### What it does
    /// Checks for usage of `std::mem::swap` with temporary values.
    ///
    /// ### Why is this bad?
    /// Storing a new value in place of a temporary value which will
    /// be dropped right after the `swap` is an inefficient way of performing
    /// an assignment. The same result can be achieved by using a regular
    /// assignment.
    ///
    /// ### Examples
    /// ```no_run
    /// fn replace_string(s: &mut String) {
    ///     std::mem::swap(s, &mut String::from("replaced"));
    /// }
    /// ```
    /// Use instead:
    /// ```no_run
    /// fn replace_string(s: &mut String) {
    ///     *s = String::from("replaced");
    /// }
    /// ```
    ///
    /// Also, swapping two temporary values has no effect, as they will
    /// both be dropped right after swapping them. This is likely an indication
    /// of a bug. For example, the following code swaps the references to
    /// the last element of the vectors, instead of swapping the elements
    /// themselves:
    ///
    /// ```no_run
    /// fn bug(v1: &mut [i32], v2: &mut [i32]) {
    ///     // Incorrect: swapping temporary references (`&mut &mut` passed to swap)
    ///     std::mem::swap(&mut v1.last_mut().unwrap(), &mut v2.last_mut().unwrap());
    /// }
    /// ```
    /// Use instead:
    /// ```no_run
    /// fn correct(v1: &mut [i32], v2: &mut [i32]) {
    ///     std::mem::swap(v1.last_mut().unwrap(), v2.last_mut().unwrap());
    /// }
    /// ```
    #[clippy::version = "1.88.0"]
    pub SWAP_WITH_TEMPORARY,
    complexity,
    "detect swap with a temporary value"
}

#[expect(clippy::struct_excessive_bools)]
pub struct Methods {
    avoid_breaking_exported_api: bool,
    msrv: Msrv,
    allow_expect_in_tests: bool,
    allow_unwrap_in_tests: bool,
    allow_expect_in_consts: bool,
    allow_unwrap_in_consts: bool,
    allowed_dotfiles: FxHashSet<&'static str>,
    format_args: FormatArgsStorage,
}

impl Methods {
    pub fn new(conf: &'static Conf, format_args: FormatArgsStorage) -> Self {
        let mut allowed_dotfiles: FxHashSet<_> = conf.allowed_dotfiles.iter().map(|s| &**s).collect();
        allowed_dotfiles.extend(DEFAULT_ALLOWED_DOTFILES);

        Self {
            avoid_breaking_exported_api: conf.avoid_breaking_exported_api,
            msrv: conf.msrv,
            allow_expect_in_tests: conf.allow_expect_in_tests,
            allow_unwrap_in_tests: conf.allow_unwrap_in_tests,
            allow_expect_in_consts: conf.allow_expect_in_consts,
            allow_unwrap_in_consts: conf.allow_unwrap_in_consts,
            allowed_dotfiles,
            format_args,
        }
    }
}

impl_lint_pass!(Methods => [
    UNWRAP_USED,
    EXPECT_USED,
    SHOULD_IMPLEMENT_TRAIT,
    WRONG_SELF_CONVENTION,
    OK_EXPECT,
    UNWRAP_OR_DEFAULT,
    MAP_UNWRAP_OR,
    RESULT_MAP_OR_INTO_OPTION,
    OPTION_MAP_OR_NONE,
    BIND_INSTEAD_OF_MAP,
    OR_FUN_CALL,
    OR_THEN_UNWRAP,
    EXPECT_FUN_CALL,
    CHARS_NEXT_CMP,
    CHARS_LAST_CMP,
    CLONE_ON_COPY,
    CLONE_ON_REF_PTR,
    COLLAPSIBLE_STR_REPLACE,
    CONST_IS_EMPTY,
    ITER_OVEREAGER_CLONED,
    CLONED_INSTEAD_OF_COPIED,
    FLAT_MAP_OPTION,
    INEFFICIENT_TO_STRING,
    NEW_RET_NO_SELF,
    SINGLE_CHAR_ADD_STR,
    SEARCH_IS_SOME,
    FILTER_NEXT,
    SKIP_WHILE_NEXT,
    FILTER_MAP_IDENTITY,
    MAP_IDENTITY,
    MANUAL_FILTER_MAP,
    MANUAL_FIND_MAP,
    OPTION_FILTER_MAP,
    FILTER_MAP_NEXT,
    FLAT_MAP_IDENTITY,
    MAP_FLATTEN,
    ITERATOR_STEP_BY_ZERO,
    ITER_NEXT_SLICE,
    ITER_COUNT,
    ITER_NTH,
    ITER_NTH_ZERO,
    BYTES_NTH,
    ITER_SKIP_NEXT,
    GET_UNWRAP,
    GET_LAST_WITH_LEN,
    STRING_EXTEND_CHARS,
    ITER_CLONED_COLLECT,
    ITER_WITH_DRAIN,
    TYPE_ID_ON_BOX,
    USELESS_ASREF,
    UNNECESSARY_FOLD,
    UNNECESSARY_FILTER_MAP,
    UNNECESSARY_FIND_MAP,
    INTO_ITER_ON_REF,
    SUSPICIOUS_MAP,
    UNINIT_ASSUMED_INIT,
    MANUAL_SATURATING_ARITHMETIC,
    ZST_OFFSET,
    FILETYPE_IS_FILE,
    OPTION_AS_REF_DEREF,
    UNNECESSARY_LAZY_EVALUATIONS,
    MAP_COLLECT_RESULT_UNIT,
    FROM_ITER_INSTEAD_OF_COLLECT,
    INSPECT_FOR_EACH,
    IMPLICIT_CLONE,
    SUSPICIOUS_TO_OWNED,
    SUSPICIOUS_SPLITN,
    MANUAL_STR_REPEAT,
    EXTEND_WITH_DRAIN,
    MANUAL_SPLIT_ONCE,
    NEEDLESS_SPLITN,
    UNNECESSARY_TO_OWNED,
    UNNECESSARY_JOIN,
    ERR_EXPECT,
    NEEDLESS_OPTION_AS_DEREF,
    IS_DIGIT_ASCII_RADIX,
    NEEDLESS_OPTION_TAKE,
    NO_EFFECT_REPLACE,
    OBFUSCATED_IF_ELSE,
    ITER_ON_SINGLE_ITEMS,
    ITER_ON_EMPTY_COLLECTIONS,
    NAIVE_BYTECOUNT,
    BYTES_COUNT_TO_LEN,
    CASE_SENSITIVE_FILE_EXTENSION_COMPARISONS,
    GET_FIRST,
    MANUAL_OK_OR,
    MAP_CLONE,
    MAP_ERR_IGNORE,
    MUT_MUTEX_LOCK,
    NONSENSICAL_OPEN_OPTIONS,
    SUSPICIOUS_OPEN_OPTIONS,
    PATH_BUF_PUSH_OVERWRITE,
    RANGE_ZIP_WITH_LEN,
    REPEAT_ONCE,
    STABLE_SORT_PRIMITIVE,
    UNIT_HASH,
    READ_LINE_WITHOUT_TRIM,
    UNNECESSARY_SORT_BY,
    VEC_RESIZE_TO_ZERO,
    VERBOSE_FILE_READS,
    ITER_KV_MAP,
    SEEK_FROM_CURRENT,
    SEEK_TO_START_INSTEAD_OF_REWIND,
    NEEDLESS_COLLECT,
    SUSPICIOUS_COMMAND_ARG_SPACE,
    CLEAR_WITH_DRAIN,
    MANUAL_NEXT_BACK,
    UNNECESSARY_LITERAL_UNWRAP,
    DRAIN_COLLECT,
    MANUAL_TRY_FOLD,
    FORMAT_COLLECT,
    STRING_LIT_CHARS_ANY,
    ITER_SKIP_ZERO,
    FILTER_MAP_BOOL_THEN,
    READONLY_WRITE_LOCK,
    ITER_OUT_OF_BOUNDS,
    PATH_ENDS_WITH_EXT,
    REDUNDANT_AS_STR,
    WAKER_CLONE_WAKE,
    UNNECESSARY_FALLIBLE_CONVERSIONS,
    JOIN_ABSOLUTE_PATHS,
    RESULT_FILTER_MAP,
    ITER_FILTER_IS_SOME,
    ITER_FILTER_IS_OK,
    MANUAL_IS_VARIANT_AND,
    STR_SPLIT_AT_NEWLINE,
    OPTION_AS_REF_CLONED,
    UNNECESSARY_RESULT_MAP_OR_ELSE,
    MANUAL_C_STR_LITERALS,
    UNNECESSARY_GET_THEN_CHECK,
    UNNECESSARY_FIRST_THEN_CHECK,
    NEEDLESS_CHARACTER_ITERATION,
    MANUAL_INSPECT,
    UNNECESSARY_MIN_OR_MAX,
    NEEDLESS_AS_BYTES,
    MAP_ALL_ANY_IDENTITY,
    MAP_WITH_UNUSED_ARGUMENT_OVER_RANGES,
    UNNECESSARY_MAP_OR,
    DOUBLE_ENDED_ITERATOR_LAST,
    USELESS_NONZERO_NEW_UNCHECKED,
    MANUAL_REPEAT_N,
    SLICED_STRING_AS_BYTES,
    RETURN_AND_THEN,
    UNBUFFERED_BYTES,
    MANUAL_CONTAINS,
    IO_OTHER_ERROR,
    SWAP_WITH_TEMPORARY,
]);

/// Extracts a method call name, args, and `Span` of the method name.
/// This ensures that neither the receiver nor any of the arguments
/// come from expansion.
<<<<<<< HEAD
pub fn method_call<'tcx>(
    recv: &'tcx Expr<'tcx>,
) -> Option<(&'tcx str, &'tcx Expr<'tcx>, &'tcx [Expr<'tcx>], Span, Span)> {
=======
pub fn method_call<'tcx>(recv: &'tcx Expr<'tcx>) -> Option<(Symbol, &'tcx Expr<'tcx>, &'tcx [Expr<'tcx>], Span, Span)> {
>>>>>>> 03ba508d
    if let ExprKind::MethodCall(path, receiver, args, call_span) = recv.kind
        && !args.iter().any(|e| e.span.from_expansion())
        && !receiver.span.from_expansion()
    {
        Some((path.ident.name, receiver, args, path.ident.span, call_span))
    } else {
        None
    }
}

impl<'tcx> LateLintPass<'tcx> for Methods {
    fn check_expr(&mut self, cx: &LateContext<'tcx>, expr: &'tcx Expr<'_>) {
        if expr.span.from_expansion() {
            return;
        }

        self.check_methods(cx, expr);

        match expr.kind {
            ExprKind::Call(func, args) => {
                from_iter_instead_of_collect::check(cx, expr, args, func);
                unnecessary_fallible_conversions::check_function(cx, expr, func);
                manual_c_str_literals::check(cx, expr, func, args, self.msrv);
                useless_nonzero_new_unchecked::check(cx, expr, func, args, self.msrv);
                io_other_error::check(cx, expr, func, args, self.msrv);
                swap_with_temporary::check(cx, expr, func, args);
            },
            ExprKind::MethodCall(method_call, receiver, args, _) => {
                let method_span = method_call.ident.span;
                or_fun_call::check(cx, expr, method_span, method_call.ident.name, receiver, args);
                expect_fun_call::check(
                    cx,
                    &self.format_args,
                    expr,
                    method_span,
                    method_call.ident.name,
                    receiver,
                    args,
                );
                clone_on_copy::check(cx, expr, method_call.ident.name, receiver, args);
                clone_on_ref_ptr::check(cx, expr, method_call.ident.name, receiver, args);
                inefficient_to_string::check(cx, expr, method_call.ident.name, receiver, args);
                single_char_add_str::check(cx, expr, receiver, args);
                into_iter_on_ref::check(cx, expr, method_span, method_call.ident.name, receiver);
                unnecessary_to_owned::check(cx, expr, method_call.ident.name, receiver, args, self.msrv);
            },
            ExprKind::Binary(op, lhs, rhs) if op.node == hir::BinOpKind::Eq || op.node == hir::BinOpKind::Ne => {
                let mut info = BinaryExprInfo {
                    expr,
                    chain: lhs,
                    other: rhs,
                    eq: op.node == hir::BinOpKind::Eq,
                };
                lint_binary_expr_with_method_call(cx, &mut info);
            },
            _ => (),
        }
    }

    #[allow(clippy::too_many_lines)]
    fn check_impl_item(&mut self, cx: &LateContext<'tcx>, impl_item: &'tcx hir::ImplItem<'_>) {
        if impl_item.span.in_external_macro(cx.sess().source_map()) {
            return;
        }
        let name = impl_item.ident.name;
        let parent = cx.tcx.hir_get_parent_item(impl_item.hir_id()).def_id;
        let item = cx.tcx.hir_expect_item(parent);
        let self_ty = cx.tcx.type_of(item.owner_id).instantiate_identity();

        let implements_trait = matches!(item.kind, hir::ItemKind::Impl(hir::Impl { of_trait: Some(_), .. }));
        if let hir::ImplItemKind::Fn(ref sig, id) = impl_item.kind {
            let method_sig = cx.tcx.fn_sig(impl_item.owner_id).instantiate_identity();
            let method_sig = cx.tcx.instantiate_bound_regions_with_erased(method_sig);
            let first_arg_ty_opt = method_sig.inputs().iter().next().copied();
            // if this impl block implements a trait, lint in trait definition instead
            if !implements_trait && cx.effective_visibilities.is_exported(impl_item.owner_id.def_id) {
                // check missing trait implementations
                for method_config in &TRAIT_METHODS {
                    if name == method_config.method_name
                        && sig.decl.inputs.len() == method_config.param_count
                        && method_config.output_type.matches(&sig.decl.output)
                        // in case there is no first arg, since we already have checked the number of arguments
                        // it's should be always true
                        && first_arg_ty_opt.is_none_or(|first_arg_ty| method_config
                            .self_kind.matches(cx, self_ty, first_arg_ty)
                            )
                        && fn_header_equals(method_config.fn_header, sig.header)
                        && method_config.lifetime_param_cond(impl_item)
                    {
                        span_lint_and_help(
                            cx,
                            SHOULD_IMPLEMENT_TRAIT,
                            impl_item.span,
                            format!(
                                "method `{}` can be confused for the standard trait method `{}::{}`",
                                method_config.method_name, method_config.trait_name, method_config.method_name
                            ),
                            None,
                            format!(
                                "consider implementing the trait `{}` or choosing a less ambiguous method name",
                                method_config.trait_name
                            ),
                        );
                    }
                }
            }

            if sig.decl.implicit_self.has_implicit_self()
                && !(self.avoid_breaking_exported_api
                    && cx.effective_visibilities.is_exported(impl_item.owner_id.def_id))
                && let Some(first_arg) = iter_input_pats(sig.decl, cx.tcx.hir_body(id)).next()
                && let Some(first_arg_ty) = first_arg_ty_opt
            {
                wrong_self_convention::check(
                    cx,
                    name,
                    self_ty,
                    first_arg_ty,
                    first_arg.pat.span,
                    implements_trait,
                    false,
                );
            }
        }

        // if this impl block implements a trait, lint in trait definition instead
        if implements_trait {
            return;
        }

        if let hir::ImplItemKind::Fn(_, _) = impl_item.kind {
            let ret_ty = return_ty(cx, impl_item.owner_id);

            if contains_ty_adt_constructor_opaque(cx, ret_ty, self_ty) {
                return;
            }

            if name == sym::new && ret_ty != self_ty {
                span_lint(
                    cx,
                    NEW_RET_NO_SELF,
                    impl_item.span,
                    "methods called `new` usually return `Self`",
                );
            }
        }
    }

    fn check_trait_item(&mut self, cx: &LateContext<'tcx>, item: &'tcx TraitItem<'_>) {
        if item.span.in_external_macro(cx.tcx.sess.source_map()) {
            return;
        }

        if let TraitItemKind::Fn(ref sig, _) = item.kind
            && sig.decl.implicit_self.has_implicit_self()
            && let Some(first_arg_hir_ty) = sig.decl.inputs.first()
            && let Some(&first_arg_ty) = cx
                .tcx
                .fn_sig(item.owner_id)
                .instantiate_identity()
                .inputs()
                .skip_binder()
                .first()
        {
            let self_ty = TraitRef::identity(cx.tcx, item.owner_id.to_def_id()).self_ty();
            wrong_self_convention::check(
                cx,
                item.ident.name,
                self_ty,
                first_arg_ty,
                first_arg_hir_ty.span,
                false,
                true,
            );
        }

        if item.ident.name == sym::new
            && let TraitItemKind::Fn(_, _) = item.kind
            && let ret_ty = return_ty(cx, item.owner_id)
            && let self_ty = TraitRef::identity(cx.tcx, item.owner_id.to_def_id()).self_ty()
            && !ret_ty.contains(self_ty)
        {
            span_lint(
                cx,
                NEW_RET_NO_SELF,
                item.span,
                "methods called `new` usually return `Self`",
            );
        }
    }
}

impl Methods {
    #[allow(clippy::too_many_lines)]
    fn check_methods<'tcx>(&self, cx: &LateContext<'tcx>, expr: &'tcx Expr<'_>) {
        // Handle method calls whose receiver and arguments may not come from expansion
        if let Some((name, recv, args, span, call_span)) = method_call(expr) {
            match (name, args) {
                (
                    sym::add | sym::offset | sym::sub | sym::wrapping_offset | sym::wrapping_add | sym::wrapping_sub,
                    [_arg],
                ) => {
                    zst_offset::check(cx, expr, recv);
                },
                (sym::all, [arg]) => {
                    unused_enumerate_index::check(cx, expr, recv, arg);
                    needless_character_iteration::check(cx, expr, recv, arg, true);
                    match method_call(recv) {
                        Some((sym::cloned, recv2, [], _, _)) => {
                            iter_overeager_cloned::check(
                                cx,
                                expr,
                                recv,
                                recv2,
                                iter_overeager_cloned::Op::NeedlessMove(arg),
                                false,
                            );
                        },
                        Some((sym::map, _, [map_arg], _, map_call_span)) => {
                            map_all_any_identity::check(cx, expr, recv, map_call_span, map_arg, call_span, arg, "all");
                        },
                        _ => {},
                    }
                },
                (sym::and_then, [arg]) => {
                    let biom_option_linted = bind_instead_of_map::check_and_then_some(cx, expr, recv, arg);
                    let biom_result_linted = bind_instead_of_map::check_and_then_ok(cx, expr, recv, arg);
                    if !biom_option_linted && !biom_result_linted {
                        let ule_and_linted = unnecessary_lazy_eval::check(cx, expr, recv, arg, "and");
                        if !ule_and_linted {
                            return_and_then::check(cx, expr, recv, arg);
                        }
                    }
                },
                (sym::any, [arg]) => {
                    unused_enumerate_index::check(cx, expr, recv, arg);
                    needless_character_iteration::check(cx, expr, recv, arg, false);
                    match method_call(recv) {
                        Some((sym::cloned, recv2, [], _, _)) => iter_overeager_cloned::check(
                            cx,
                            expr,
                            recv,
                            recv2,
                            iter_overeager_cloned::Op::NeedlessMove(arg),
                            false,
                        ),
                        Some((sym::chars, recv, _, _, _))
                            if let ExprKind::Closure(arg) = arg.kind
                                && let body = cx.tcx.hir_body(arg.body)
                                && let [param] = body.params =>
                        {
                            string_lit_chars_any::check(cx, expr, recv, param, peel_blocks(body.value), self.msrv);
                        },
                        Some((sym::map, _, [map_arg], _, map_call_span)) => {
                            map_all_any_identity::check(cx, expr, recv, map_call_span, map_arg, call_span, arg, "any");
                        },
                        Some((sym::iter, iter_recv, ..)) => {
                            manual_contains::check(cx, expr, iter_recv, arg);
                        },
                        _ => {},
                    }
                },
                (sym::arg, [arg]) => {
                    suspicious_command_arg_space::check(cx, recv, arg, span);
                },
                (sym::as_deref | sym::as_deref_mut, []) => {
                    needless_option_as_deref::check(cx, expr, recv, name);
                },
                (sym::as_bytes, []) => {
                    if let Some((sym::as_str, recv, [], as_str_span, _)) = method_call(recv) {
                        redundant_as_str::check(cx, expr, recv, as_str_span, span);
                    }
                    sliced_string_as_bytes::check(cx, expr, recv);
                },
                (sym::as_mut | sym::as_ref, []) => useless_asref::check(cx, expr, name, recv),
                (sym::as_ptr, []) => manual_c_str_literals::check_as_ptr(cx, expr, recv, self.msrv),
                (sym::assume_init, []) => uninit_assumed_init::check(cx, expr, recv),
                (sym::bytes, []) => unbuffered_bytes::check(cx, expr, recv),
                (sym::cloned, []) => {
                    cloned_instead_of_copied::check(cx, expr, recv, span, self.msrv);
                    option_as_ref_cloned::check(cx, recv, span);
                },
                (sym::collect, []) if is_trait_method(cx, expr, sym::Iterator) => {
                    needless_collect::check(cx, span, expr, recv, call_span);
                    match method_call(recv) {
                        Some((name @ (sym::cloned | sym::copied), recv2, [], _, _)) => {
                            iter_cloned_collect::check(cx, name, expr, recv2);
                        },
                        Some((sym::map, m_recv, [m_arg], m_ident_span, _)) => {
                            map_collect_result_unit::check(cx, expr, m_recv, m_arg);
                            format_collect::check(cx, expr, m_arg, m_ident_span);
                        },
                        Some((sym::take, take_self_arg, [take_arg], _, _)) => {
                            if self.msrv.meets(cx, msrvs::STR_REPEAT) {
                                manual_str_repeat::check(cx, expr, recv, take_self_arg, take_arg);
                            }
                        },
                        Some((sym::drain, recv, args, ..)) => {
                            drain_collect::check(cx, args, expr, recv);
                        },
                        _ => {},
                    }
                },
                (sym::count, []) if is_trait_method(cx, expr, sym::Iterator) => match method_call(recv) {
                    Some((sym::cloned, recv2, [], _, _)) => {
                        iter_overeager_cloned::check(cx, expr, recv, recv2, iter_overeager_cloned::Op::RmCloned, false);
                    },
                    Some((name2 @ (sym::into_iter | sym::iter | sym::iter_mut), recv2, [], _, _)) => {
                        iter_count::check(cx, expr, recv2, name2);
                    },
                    Some((sym::map, _, [arg], _, _)) => suspicious_map::check(cx, expr, recv, arg),
                    Some((sym::filter, recv2, [arg], _, _)) => bytecount::check(cx, expr, recv2, arg),
                    Some((sym::bytes, recv2, [], _, _)) => bytes_count_to_len::check(cx, expr, recv, recv2),
                    _ => {},
                },
                (sym::min | sym::max, [arg]) => {
                    unnecessary_min_or_max::check(cx, expr, name, recv, arg);
                },
                (sym::drain, ..) => {
                    if let Node::Stmt(Stmt { hir_id: _, kind, .. }) = cx.tcx.parent_hir_node(expr.hir_id)
                        && matches!(kind, StmtKind::Semi(_))
                        && args.len() <= 1
                    {
                        clear_with_drain::check(cx, expr, recv, span, args.first());
                    } else if let [arg] = args {
                        iter_with_drain::check(cx, expr, recv, span, arg);
                    }
                },
                (sym::ends_with, [arg]) => {
                    if let ExprKind::MethodCall(.., span) = expr.kind {
                        case_sensitive_file_extension_comparisons::check(cx, expr, span, recv, arg, self.msrv);
                    }
                    path_ends_with_ext::check(cx, recv, arg, expr, self.msrv, &self.allowed_dotfiles);
                },
                (sym::expect, [_]) => {
                    match method_call(recv) {
                        Some((sym::ok, recv, [], _, _)) => ok_expect::check(cx, expr, recv),
                        Some((sym::err, recv, [], err_span, _)) => {
                            err_expect::check(cx, expr, recv, span, err_span, self.msrv);
                        },
                        _ => {},
                    }
                    unnecessary_literal_unwrap::check(cx, expr, recv, name, args);
                },
<<<<<<< HEAD
                ("expect_err", [_]) | ("unwrap_err" | "unwrap_unchecked" | "unwrap_err_unchecked", []) => {
=======
                (sym::expect_err, [_]) | (sym::unwrap_err | sym::unwrap_unchecked | sym::unwrap_err_unchecked, []) => {
>>>>>>> 03ba508d
                    unnecessary_literal_unwrap::check(cx, expr, recv, name, args);
                },
                (sym::extend, [arg]) => {
                    string_extend_chars::check(cx, expr, recv, arg);
                    extend_with_drain::check(cx, expr, recv, arg);
                },
                (sym::filter, [arg]) => {
                    if let Some((sym::cloned, recv2, [], _span2, _)) = method_call(recv) {
                        // if `arg` has side-effect, the semantic will change
                        iter_overeager_cloned::check(
                            cx,
                            expr,
                            recv,
                            recv2,
                            iter_overeager_cloned::Op::FixClosure(name, arg),
                            false,
                        );
                    }
                    if self.msrv.meets(cx, msrvs::ITER_FLATTEN) {
                        // use the sourcemap to get the span of the closure
                        iter_filter::check(cx, expr, arg, span);
                    }
                },
                (sym::find, [arg]) => {
                    if let Some((sym::cloned, recv2, [], _span2, _)) = method_call(recv) {
                        // if `arg` has side-effect, the semantic will change
                        iter_overeager_cloned::check(
                            cx,
                            expr,
                            recv,
                            recv2,
                            iter_overeager_cloned::Op::FixClosure(name, arg),
                            false,
                        );
                    }
                },
                (sym::filter_map, [arg]) => {
                    unused_enumerate_index::check(cx, expr, recv, arg);
                    unnecessary_filter_map::check(cx, expr, arg, name);
                    filter_map_bool_then::check(cx, expr, arg, call_span);
                    filter_map_identity::check(cx, expr, arg, span);
                },
                (sym::find_map, [arg]) => {
                    unused_enumerate_index::check(cx, expr, recv, arg);
                    unnecessary_filter_map::check(cx, expr, arg, name);
                },
                (sym::flat_map, [arg]) => {
                    unused_enumerate_index::check(cx, expr, recv, arg);
                    flat_map_identity::check(cx, expr, arg, span);
                    flat_map_option::check(cx, expr, arg, span);
                },
                (sym::flatten, []) => match method_call(recv) {
                    Some((sym::map, recv, [map_arg], map_span, _)) => {
                        map_flatten::check(cx, expr, recv, map_arg, map_span);
                    },
                    Some((sym::cloned, recv2, [], _, _)) => iter_overeager_cloned::check(
                        cx,
                        expr,
                        recv,
                        recv2,
                        iter_overeager_cloned::Op::LaterCloned,
                        true,
                    ),
                    _ => {},
                },
                (sym::fold, [init, acc]) => {
                    manual_try_fold::check(cx, expr, init, acc, call_span, self.msrv);
                    unnecessary_fold::check(cx, expr, init, acc, span);
                },
                (sym::for_each, [arg]) => {
                    unused_enumerate_index::check(cx, expr, recv, arg);
                    match method_call(recv) {
                        Some((sym::inspect, _, [_], span2, _)) => inspect_for_each::check(cx, expr, span2),
                        Some((sym::cloned, recv2, [], _, _)) => iter_overeager_cloned::check(
                            cx,
                            expr,
                            recv,
                            recv2,
                            iter_overeager_cloned::Op::NeedlessMove(arg),
                            false,
                        ),
                        _ => {},
                    }
                },
                (sym::get, [arg]) => {
                    get_first::check(cx, expr, recv, arg);
                    get_last_with_len::check(cx, expr, recv, arg);
                },
                (sym::get_or_insert_with, [arg]) => {
                    unnecessary_lazy_eval::check(cx, expr, recv, arg, "get_or_insert");
                },
                (sym::hash, [arg]) => {
                    unit_hash::check(cx, expr, recv, arg);
                },
                (sym::is_empty, []) => {
                    match method_call(recv) {
                        Some((prev_method @ (sym::as_bytes | sym::bytes), prev_recv, [], _, _)) => {
                            needless_as_bytes::check(cx, prev_method, name, prev_recv, expr.span);
                        },
                        Some((sym::as_str, recv, [], as_str_span, _)) => {
                            redundant_as_str::check(cx, expr, recv, as_str_span, span);
                        },
                        _ => {},
                    }
                    is_empty::check(cx, expr, recv);
                },
                (sym::is_file, []) => filetype_is_file::check(cx, expr, recv),
                (sym::is_digit, [radix]) => is_digit_ascii_radix::check(cx, expr, recv, radix, self.msrv),
                (sym::is_none, []) => check_is_some_is_none(cx, expr, recv, call_span, false),
                (sym::is_some, []) => check_is_some_is_none(cx, expr, recv, call_span, true),
                (sym::iter | sym::iter_mut | sym::into_iter, []) => {
                    iter_on_single_or_empty_collections::check(cx, expr, name, recv);
                },
                (sym::join, [join_arg]) => {
                    if let Some((sym::collect, _, _, span, _)) = method_call(recv) {
                        unnecessary_join::check(cx, expr, recv, join_arg, span);
                    } else {
                        join_absolute_paths::check(cx, recv, join_arg, expr.span);
                    }
                },
                (sym::last, []) => {
                    if let Some((sym::cloned, recv2, [], _span2, _)) = method_call(recv) {
                        iter_overeager_cloned::check(
                            cx,
                            expr,
                            recv,
                            recv2,
                            iter_overeager_cloned::Op::LaterCloned,
                            false,
                        );
                    }
                    double_ended_iterator_last::check(cx, expr, recv, call_span);
                },
                (sym::len, []) => {
                    if let Some((prev_method @ (sym::as_bytes | sym::bytes), prev_recv, [], _, _)) = method_call(recv) {
                        needless_as_bytes::check(cx, prev_method, sym::len, prev_recv, expr.span);
                    }
                },
                (sym::lock, []) => {
                    mut_mutex_lock::check(cx, expr, recv, span);
                },
                (name @ (sym::map | sym::map_err), [m_arg]) => {
                    if name == sym::map {
                        unused_enumerate_index::check(cx, expr, recv, m_arg);
                        map_clone::check(cx, expr, recv, m_arg, self.msrv);
                        map_with_unused_argument_over_ranges::check(cx, expr, recv, m_arg, self.msrv, span);
                        match method_call(recv) {
                            Some((map_name @ (sym::iter | sym::into_iter), recv2, _, _, _)) => {
                                iter_kv_map::check(cx, map_name, expr, recv2, m_arg, self.msrv);
                            },
                            Some((sym::cloned, recv2, [], _, _)) => iter_overeager_cloned::check(
                                cx,
                                expr,
                                recv,
                                recv2,
                                iter_overeager_cloned::Op::NeedlessMove(m_arg),
                                false,
                            ),
                            _ => {},
                        }
                    } else {
                        map_err_ignore::check(cx, expr, m_arg);
                    }
                    if let Some((name, recv2, args, span2, _)) = method_call(recv) {
                        match (name, args) {
                            (sym::as_mut, []) => option_as_ref_deref::check(cx, expr, recv2, m_arg, true, self.msrv),
                            (sym::as_ref, []) => option_as_ref_deref::check(cx, expr, recv2, m_arg, false, self.msrv),
                            (sym::filter, [f_arg]) => {
                                filter_map::check(cx, expr, recv2, f_arg, span2, recv, m_arg, span, false);
                            },
                            (sym::find, [f_arg]) => {
                                filter_map::check(cx, expr, recv2, f_arg, span2, recv, m_arg, span, true);
                            },
                            _ => {},
                        }
                    }
                    map_identity::check(cx, expr, recv, m_arg, name, span);
                    manual_inspect::check(cx, expr, m_arg, name, span, self.msrv);
                    crate::useless_conversion::check_function_application(cx, expr, recv, m_arg);
                },
                (sym::map_break | sym::map_continue, [m_arg]) => {
                    crate::useless_conversion::check_function_application(cx, expr, recv, m_arg);
                },
                (sym::map_or, [def, map]) => {
                    option_map_or_none::check(cx, expr, recv, def, map);
                    manual_ok_or::check(cx, expr, recv, def, map);
                    unnecessary_map_or::check(cx, expr, recv, def, map, span, self.msrv);
                },
                (sym::map_or_else, [def, map]) => {
                    result_map_or_else_none::check(cx, expr, recv, def, map);
                    unnecessary_result_map_or_else::check(cx, expr, recv, def, map);
                },
                (sym::next, []) => {
                    if let Some((name2, recv2, args2, _, _)) = method_call(recv) {
                        match (name2, args2) {
                            (sym::cloned, []) => iter_overeager_cloned::check(
                                cx,
                                expr,
                                recv,
                                recv2,
                                iter_overeager_cloned::Op::LaterCloned,
                                false,
                            ),
                            (sym::filter, [arg]) => filter_next::check(cx, expr, recv2, arg),
                            (sym::filter_map, [arg]) => filter_map_next::check(cx, expr, recv2, arg, self.msrv),
                            (sym::iter, []) => iter_next_slice::check(cx, expr, recv2),
                            (sym::skip, [arg]) => iter_skip_next::check(cx, expr, recv2, arg),
                            (sym::skip_while, [_]) => skip_while_next::check(cx, expr),
                            (sym::rev, []) => manual_next_back::check(cx, expr, recv, recv2),
                            _ => {},
                        }
                    }
                },
                (sym::nth, [n_arg]) => match method_call(recv) {
                    Some((sym::bytes, recv2, [], _, _)) => bytes_nth::check(cx, expr, recv2, n_arg),
                    Some((sym::cloned, recv2, [], _, _)) => iter_overeager_cloned::check(
                        cx,
                        expr,
                        recv,
                        recv2,
                        iter_overeager_cloned::Op::LaterCloned,
                        false,
                    ),
                    Some((iter_method @ (sym::iter | sym::iter_mut), iter_recv, [], iter_span, _)) => {
                        if !iter_nth::check(cx, expr, iter_recv, iter_method, iter_span, span) {
                            iter_nth_zero::check(cx, expr, recv, n_arg);
                        }
                    },
                    _ => iter_nth_zero::check(cx, expr, recv, n_arg),
                },
                (sym::ok_or_else, [arg]) => {
                    unnecessary_lazy_eval::check(cx, expr, recv, arg, "ok_or");
                },
                (sym::open, [_]) => {
                    open_options::check(cx, expr, recv);
                },
                (sym::or_else, [arg]) => {
                    if !bind_instead_of_map::check_or_else_err(cx, expr, recv, arg) {
                        unnecessary_lazy_eval::check(cx, expr, recv, arg, "or");
                    }
                },
                (sym::push, [arg]) => {
                    path_buf_push_overwrite::check(cx, expr, arg);
                },
                (sym::read_to_end, [_]) => {
                    verbose_file_reads::check(cx, expr, recv, verbose_file_reads::READ_TO_END_MSG);
                },
                (sym::read_to_string, [_]) => {
                    verbose_file_reads::check(cx, expr, recv, verbose_file_reads::READ_TO_STRING_MSG);
                },
                (sym::read_line, [arg]) => {
                    read_line_without_trim::check(cx, expr, recv, arg);
                },
                (sym::repeat, [arg]) => {
                    repeat_once::check(cx, expr, recv, arg);
                },
                (name @ (sym::replace | sym::replacen), [arg1, arg2] | [arg1, arg2, _]) => {
                    no_effect_replace::check(cx, expr, arg1, arg2);

                    // Check for repeated `str::replace` calls to perform `collapsible_str_replace` lint
                    if self.msrv.meets(cx, msrvs::PATTERN_TRAIT_CHAR_ARRAY)
                        && name == sym::replace
                        && let Some((sym::replace, ..)) = method_call(recv)
                    {
                        collapsible_str_replace::check(cx, expr, arg1, arg2);
                    }
                },
                (sym::resize, [count_arg, default_arg]) => {
                    vec_resize_to_zero::check(cx, expr, count_arg, default_arg, span);
                },
                (sym::seek, [arg]) => {
                    if self.msrv.meets(cx, msrvs::SEEK_FROM_CURRENT) {
                        seek_from_current::check(cx, expr, recv, arg);
                    }
                    if self.msrv.meets(cx, msrvs::SEEK_REWIND) {
                        seek_to_start_instead_of_rewind::check(cx, expr, recv, arg, span);
                    }
                },
                (sym::skip, [arg]) => {
                    iter_skip_zero::check(cx, expr, arg);
                    iter_out_of_bounds::check_skip(cx, expr, recv, arg);

                    if let Some((sym::cloned, recv2, [], _span2, _)) = method_call(recv) {
                        iter_overeager_cloned::check(
                            cx,
                            expr,
                            recv,
                            recv2,
                            iter_overeager_cloned::Op::LaterCloned,
                            false,
                        );
                    }
                },
                (sym::sort, []) => {
                    stable_sort_primitive::check(cx, expr, recv);
                },
                (sym::sort_by, [arg]) => {
                    unnecessary_sort_by::check(cx, expr, recv, arg, false);
                },
                (sym::sort_unstable_by, [arg]) => {
                    unnecessary_sort_by::check(cx, expr, recv, arg, true);
                },
                (sym::split, [arg]) => {
                    str_split::check(cx, expr, recv, arg);
                },
                (sym::splitn | sym::rsplitn, [count_arg, pat_arg]) => {
                    if let Some(Constant::Int(count)) = ConstEvalCtxt::new(cx).eval(count_arg) {
                        suspicious_splitn::check(cx, name, expr, recv, count);
                        str_splitn::check(cx, name, expr, recv, pat_arg, count, self.msrv);
                    }
                },
                (sym::splitn_mut | sym::rsplitn_mut, [count_arg, _]) => {
                    if let Some(Constant::Int(count)) = ConstEvalCtxt::new(cx).eval(count_arg) {
                        suspicious_splitn::check(cx, name, expr, recv, count);
                    }
                },
                (sym::step_by, [arg]) => iterator_step_by_zero::check(cx, expr, arg),
                (sym::take, [arg]) => {
                    iter_out_of_bounds::check_take(cx, expr, recv, arg);
                    manual_repeat_n::check(cx, expr, recv, arg, self.msrv);
                    if let Some((sym::cloned, recv2, [], _span2, _)) = method_call(recv) {
                        iter_overeager_cloned::check(
                            cx,
                            expr,
                            recv,
                            recv2,
                            iter_overeager_cloned::Op::LaterCloned,
                            false,
                        );
                    }
                },
                (sym::take, []) => needless_option_take::check(cx, expr, recv),
                (sym::then, [arg]) => {
                    if !self.msrv.meets(cx, msrvs::BOOL_THEN_SOME) {
                        return;
                    }
                    unnecessary_lazy_eval::check(cx, expr, recv, arg, "then_some");
                },
                (sym::try_into, []) if is_trait_method(cx, expr, sym::TryInto) => {
                    unnecessary_fallible_conversions::check_method(cx, expr);
                },
                (sym::to_owned, []) => {
                    if !suspicious_to_owned::check(cx, expr, recv) {
                        implicit_clone::check(cx, name, expr, recv);
                    }
                },
                (sym::to_os_string | sym::to_path_buf | sym::to_vec, []) => {
                    implicit_clone::check(cx, name, expr, recv);
                },
                (sym::type_id, []) => {
                    type_id_on_box::check(cx, recv, expr.span);
                },
                (sym::unwrap, []) => {
                    match method_call(recv) {
                        Some((sym::get, recv, [get_arg], _, _)) => {
                            get_unwrap::check(cx, expr, recv, get_arg, false);
                        },
                        Some((sym::get_mut, recv, [get_arg], _, _)) => {
                            get_unwrap::check(cx, expr, recv, get_arg, true);
                        },
                        Some((sym::or, recv, [or_arg], or_span, _)) => {
                            or_then_unwrap::check(cx, expr, recv, or_arg, or_span);
                        },
                        _ => {},
                    }
                    unnecessary_literal_unwrap::check(cx, expr, recv, name, args);
                },
<<<<<<< HEAD
                ("unwrap_or", [u_arg]) => {
=======
                (sym::unwrap_or, [u_arg]) => {
>>>>>>> 03ba508d
                    match method_call(recv) {
                        Some((arith @ (sym::checked_add | sym::checked_sub | sym::checked_mul), lhs, [rhs], _, _)) => {
                            manual_saturating_arithmetic::check(
                                cx,
                                expr,
                                lhs,
                                rhs,
                                u_arg,
                                &arith.as_str()[const { "checked_".len() }..],
                            );
                        },
                        Some((sym::map, m_recv, [m_arg], span, _)) => {
                            option_map_unwrap_or::check(cx, expr, m_recv, m_arg, recv, u_arg, span, self.msrv);
                        },
                        Some((then_method @ (sym::then | sym::then_some), t_recv, [t_arg], _, _)) => {
                            obfuscated_if_else::check(cx, expr, t_recv, t_arg, Some(u_arg), then_method, name);
                        },
                        _ => {},
                    }
                    unnecessary_literal_unwrap::check(cx, expr, recv, name, args);
                },
                (sym::unwrap_or_default, []) => {
                    match method_call(recv) {
                        Some((sym::map, m_recv, [arg], span, _)) => {
                            manual_is_variant_and::check(cx, expr, m_recv, arg, span, self.msrv);
                        },
                        Some((then_method @ (sym::then | sym::then_some), t_recv, [t_arg], _, _)) => {
                            obfuscated_if_else::check(
                                cx,
                                expr,
                                t_recv,
                                t_arg,
                                None,
                                then_method,
                                sym::unwrap_or_default,
                            );
                        },
                        _ => {},
                    }
                    unnecessary_literal_unwrap::check(cx, expr, recv, name, args);
                },
<<<<<<< HEAD
                ("unwrap_or_else", [u_arg]) => {
=======
                (sym::unwrap_or_else, [u_arg]) => {
>>>>>>> 03ba508d
                    match method_call(recv) {
                        Some((sym::map, recv, [map_arg], _, _))
                            if map_unwrap_or::check(cx, expr, recv, map_arg, u_arg, self.msrv) => {},
                        Some((then_method @ (sym::then | sym::then_some), t_recv, [t_arg], _, _)) => {
                            obfuscated_if_else::check(
                                cx,
                                expr,
                                t_recv,
                                t_arg,
                                Some(u_arg),
                                then_method,
                                sym::unwrap_or_else,
                            );
                        },
                        _ => {
                            unnecessary_lazy_eval::check(cx, expr, recv, u_arg, "unwrap_or");
                        },
                    }
                    unnecessary_literal_unwrap::check(cx, expr, recv, name, args);
                },
                (sym::wake, []) => {
                    waker_clone_wake::check(cx, expr, recv);
                },
                (sym::write, []) => {
                    readonly_write_lock::check(cx, expr, recv);
                },
                (sym::zip, [arg]) => {
                    if let ExprKind::MethodCall(name, iter_recv, [], _) = recv.kind
                        && name.ident.name == sym::iter
                    {
                        range_zip_with_len::check(cx, expr, iter_recv, arg);
                    }
                },
                _ => {},
            }
        }
        // Handle method calls whose receiver and arguments may come from expansion
        if let ExprKind::MethodCall(path, recv, args, _call_span) = expr.kind {
<<<<<<< HEAD
            match (path.ident.name.as_str(), args) {
                ("expect", [_]) if !matches!(method_call(recv), Some(("ok" | "err", _, [], _, _))) => {
=======
            match (path.ident.name, args) {
                (sym::expect, [_]) if !matches!(method_call(recv), Some((sym::ok | sym::err, _, [], _, _))) => {
>>>>>>> 03ba508d
                    unwrap_expect_used::check(
                        cx,
                        expr,
                        recv,
                        false,
                        self.allow_expect_in_consts,
                        self.allow_expect_in_tests,
                        unwrap_expect_used::Variant::Expect,
                    );
                },
<<<<<<< HEAD
                ("expect_err", [_]) => {
=======
                (sym::expect_err, [_]) => {
>>>>>>> 03ba508d
                    unwrap_expect_used::check(
                        cx,
                        expr,
                        recv,
                        true,
                        self.allow_expect_in_consts,
                        self.allow_expect_in_tests,
                        unwrap_expect_used::Variant::Expect,
                    );
                },
<<<<<<< HEAD
                ("unwrap", []) => {
=======
                (sym::unwrap, []) => {
>>>>>>> 03ba508d
                    unwrap_expect_used::check(
                        cx,
                        expr,
                        recv,
                        false,
                        self.allow_unwrap_in_consts,
                        self.allow_unwrap_in_tests,
                        unwrap_expect_used::Variant::Unwrap,
                    );
                },
<<<<<<< HEAD
                ("unwrap_err", []) => {
=======
                (sym::unwrap_err, []) => {
>>>>>>> 03ba508d
                    unwrap_expect_used::check(
                        cx,
                        expr,
                        recv,
                        true,
                        self.allow_unwrap_in_consts,
                        self.allow_unwrap_in_tests,
                        unwrap_expect_used::Variant::Unwrap,
                    );
                },
                _ => {},
            }
        }
    }
}

fn check_is_some_is_none(cx: &LateContext<'_>, expr: &Expr<'_>, recv: &Expr<'_>, call_span: Span, is_some: bool) {
    match method_call(recv) {
        Some((name @ (sym::find | sym::position | sym::rposition), f_recv, [arg], span, _)) => {
            search_is_some::check(cx, expr, name, is_some, f_recv, arg, recv, span);
        },
        Some((sym::get, f_recv, [arg], _, _)) => {
            unnecessary_get_then_check::check(cx, call_span, recv, f_recv, arg, is_some);
        },
        Some((sym::first, f_recv, [], _, _)) => {
            unnecessary_first_then_check::check(cx, call_span, recv, f_recv, is_some);
        },
        _ => {},
    }
}

/// Used for `lint_binary_expr_with_method_call`.
#[derive(Copy, Clone)]
struct BinaryExprInfo<'a> {
    expr: &'a Expr<'a>,
    chain: &'a Expr<'a>,
    other: &'a Expr<'a>,
    eq: bool,
}

/// Checks for the `CHARS_NEXT_CMP` and `CHARS_LAST_CMP` lints.
fn lint_binary_expr_with_method_call(cx: &LateContext<'_>, info: &mut BinaryExprInfo<'_>) {
    macro_rules! lint_with_both_lhs_and_rhs {
        ($func:expr, $cx:expr, $info:ident) => {
            if !$func($cx, $info) {
                ::std::mem::swap(&mut $info.chain, &mut $info.other);
                if $func($cx, $info) {
                    return;
                }
            }
        };
    }

    lint_with_both_lhs_and_rhs!(chars_next_cmp::check, cx, info);
    lint_with_both_lhs_and_rhs!(chars_last_cmp::check, cx, info);
    lint_with_both_lhs_and_rhs!(chars_next_cmp_with_unwrap::check, cx, info);
    lint_with_both_lhs_and_rhs!(chars_last_cmp_with_unwrap::check, cx, info);
}

const FN_HEADER: hir::FnHeader = hir::FnHeader {
    safety: hir::HeaderSafety::Normal(hir::Safety::Safe),
    constness: hir::Constness::NotConst,
    asyncness: hir::IsAsync::NotAsync,
    abi: ExternAbi::Rust,
};

struct ShouldImplTraitCase {
    trait_name: &'static str,
    method_name: Symbol,
    param_count: usize,
    fn_header: hir::FnHeader,
    // implicit self kind expected (none, self, &self, ...)
    self_kind: SelfKind,
    // checks against the output type
    output_type: OutType,
    // certain methods with explicit lifetimes can't implement the equivalent trait method
    lint_explicit_lifetime: bool,
}
impl ShouldImplTraitCase {
    const fn new(
        trait_name: &'static str,
        method_name: Symbol,
        param_count: usize,
        fn_header: hir::FnHeader,
        self_kind: SelfKind,
        output_type: OutType,
        lint_explicit_lifetime: bool,
    ) -> ShouldImplTraitCase {
        ShouldImplTraitCase {
            trait_name,
            method_name,
            param_count,
            fn_header,
            self_kind,
            output_type,
            lint_explicit_lifetime,
        }
    }

    fn lifetime_param_cond(&self, impl_item: &hir::ImplItem<'_>) -> bool {
        self.lint_explicit_lifetime
            || !impl_item.generics.params.iter().any(|p| {
                matches!(
                    p.kind,
                    hir::GenericParamKind::Lifetime {
                        kind: hir::LifetimeParamKind::Explicit
                    }
                )
            })
    }
}

#[rustfmt::skip]
const TRAIT_METHODS: [ShouldImplTraitCase; 30] = [
    ShouldImplTraitCase::new("std::ops::Add", sym::add,  2,  FN_HEADER,  SelfKind::Value,  OutType::Any, true),
    ShouldImplTraitCase::new("std::convert::AsMut", sym::as_mut,  1,  FN_HEADER,  SelfKind::RefMut,  OutType::Ref, true),
    ShouldImplTraitCase::new("std::convert::AsRef", sym::as_ref,  1,  FN_HEADER,  SelfKind::Ref,  OutType::Ref, true),
    ShouldImplTraitCase::new("std::ops::BitAnd", sym::bitand,  2,  FN_HEADER,  SelfKind::Value,  OutType::Any, true),
    ShouldImplTraitCase::new("std::ops::BitOr", sym::bitor,  2,  FN_HEADER,  SelfKind::Value,  OutType::Any, true),
    ShouldImplTraitCase::new("std::ops::BitXor", sym::bitxor,  2,  FN_HEADER,  SelfKind::Value,  OutType::Any, true),
    ShouldImplTraitCase::new("std::borrow::Borrow", sym::borrow,  1,  FN_HEADER,  SelfKind::Ref,  OutType::Ref, true),
    ShouldImplTraitCase::new("std::borrow::BorrowMut", sym::borrow_mut,  1,  FN_HEADER,  SelfKind::RefMut,  OutType::Ref, true),
    ShouldImplTraitCase::new("std::clone::Clone", sym::clone,  1,  FN_HEADER,  SelfKind::Ref,  OutType::Any, true),
    ShouldImplTraitCase::new("std::cmp::Ord", sym::cmp,  2,  FN_HEADER,  SelfKind::Ref,  OutType::Any, true),
    ShouldImplTraitCase::new("std::default::Default", kw::Default,  0,  FN_HEADER,  SelfKind::No,  OutType::Any, true),
    ShouldImplTraitCase::new("std::ops::Deref", sym::deref,  1,  FN_HEADER,  SelfKind::Ref,  OutType::Ref, true),
    ShouldImplTraitCase::new("std::ops::DerefMut", sym::deref_mut,  1,  FN_HEADER,  SelfKind::RefMut,  OutType::Ref, true),
    ShouldImplTraitCase::new("std::ops::Div", sym::div,  2,  FN_HEADER,  SelfKind::Value,  OutType::Any, true),
    ShouldImplTraitCase::new("std::ops::Drop", sym::drop,  1,  FN_HEADER,  SelfKind::RefMut,  OutType::Unit, true),
    ShouldImplTraitCase::new("std::cmp::PartialEq", sym::eq,  2,  FN_HEADER,  SelfKind::Ref,  OutType::Bool, true),
    ShouldImplTraitCase::new("std::iter::FromIterator", sym::from_iter,  1,  FN_HEADER,  SelfKind::No,  OutType::Any, true),
    ShouldImplTraitCase::new("std::str::FromStr", sym::from_str,  1,  FN_HEADER,  SelfKind::No,  OutType::Any, true),
    ShouldImplTraitCase::new("std::hash::Hash", sym::hash,  2,  FN_HEADER,  SelfKind::Ref,  OutType::Unit, true),
    ShouldImplTraitCase::new("std::ops::Index", sym::index,  2,  FN_HEADER,  SelfKind::Ref,  OutType::Ref, true),
    ShouldImplTraitCase::new("std::ops::IndexMut", sym::index_mut,  2,  FN_HEADER,  SelfKind::RefMut,  OutType::Ref, true),
    ShouldImplTraitCase::new("std::iter::IntoIterator", sym::into_iter,  1,  FN_HEADER,  SelfKind::Value,  OutType::Any, true),
    ShouldImplTraitCase::new("std::ops::Mul", sym::mul,  2,  FN_HEADER,  SelfKind::Value,  OutType::Any, true),
    ShouldImplTraitCase::new("std::ops::Neg", sym::neg,  1,  FN_HEADER,  SelfKind::Value,  OutType::Any, true),
    ShouldImplTraitCase::new("std::iter::Iterator", sym::next,  1,  FN_HEADER,  SelfKind::RefMut,  OutType::Any, false),
    ShouldImplTraitCase::new("std::ops::Not", sym::not,  1,  FN_HEADER,  SelfKind::Value,  OutType::Any, true),
    ShouldImplTraitCase::new("std::ops::Rem", sym::rem,  2,  FN_HEADER,  SelfKind::Value,  OutType::Any, true),
    ShouldImplTraitCase::new("std::ops::Shl", sym::shl,  2,  FN_HEADER,  SelfKind::Value,  OutType::Any, true),
    ShouldImplTraitCase::new("std::ops::Shr", sym::shr,  2,  FN_HEADER,  SelfKind::Value,  OutType::Any, true),
    ShouldImplTraitCase::new("std::ops::Sub", sym::sub,  2,  FN_HEADER,  SelfKind::Value,  OutType::Any, true),
];

#[derive(Clone, Copy, PartialEq, Eq, Debug)]
enum SelfKind {
    Value,
    Ref,
    RefMut,
    No, // When we want the first argument type to be different than `Self`
}

impl SelfKind {
    fn matches<'a>(self, cx: &LateContext<'a>, parent_ty: Ty<'a>, ty: Ty<'a>) -> bool {
        fn matches_value<'a>(cx: &LateContext<'a>, parent_ty: Ty<'a>, ty: Ty<'a>) -> bool {
            if ty == parent_ty {
                true
            } else if let Some(boxed_ty) = ty.boxed_ty() {
                boxed_ty == parent_ty
            } else if is_type_diagnostic_item(cx, ty, sym::Rc) || is_type_diagnostic_item(cx, ty, sym::Arc) {
                if let ty::Adt(_, args) = ty.kind() {
                    args.types().next() == Some(parent_ty)
                } else {
                    false
                }
            } else {
                false
            }
        }

        fn matches_ref<'a>(cx: &LateContext<'a>, mutability: hir::Mutability, parent_ty: Ty<'a>, ty: Ty<'a>) -> bool {
            if let ty::Ref(_, t, m) = *ty.kind() {
                return m == mutability && t == parent_ty;
            }

            let trait_sym = match mutability {
                hir::Mutability::Not => sym::AsRef,
                hir::Mutability::Mut => sym::AsMut,
            };

            let Some(trait_def_id) = cx.tcx.get_diagnostic_item(trait_sym) else {
                return false;
            };
            implements_trait(cx, ty, trait_def_id, &[parent_ty.into()])
        }

        fn matches_none<'a>(cx: &LateContext<'a>, parent_ty: Ty<'a>, ty: Ty<'a>) -> bool {
            !matches_value(cx, parent_ty, ty)
                && !matches_ref(cx, hir::Mutability::Not, parent_ty, ty)
                && !matches_ref(cx, hir::Mutability::Mut, parent_ty, ty)
        }

        match self {
            Self::Value => matches_value(cx, parent_ty, ty),
            Self::Ref => matches_ref(cx, hir::Mutability::Not, parent_ty, ty) || ty == parent_ty && is_copy(cx, ty),
            Self::RefMut => matches_ref(cx, hir::Mutability::Mut, parent_ty, ty),
            Self::No => matches_none(cx, parent_ty, ty),
        }
    }

    #[must_use]
    fn description(self) -> &'static str {
        match self {
            Self::Value => "`self` by value",
            Self::Ref => "`self` by reference",
            Self::RefMut => "`self` by mutable reference",
            Self::No => "no `self`",
        }
    }
}

#[derive(Clone, Copy)]
enum OutType {
    Unit,
    Bool,
    Any,
    Ref,
}

impl OutType {
    fn matches(self, ty: &hir::FnRetTy<'_>) -> bool {
        let is_unit = |ty: &hir::Ty<'_>| matches!(ty.kind, hir::TyKind::Tup(&[]));
        match (self, ty) {
            (Self::Unit, &hir::FnRetTy::DefaultReturn(_)) => true,
            (Self::Unit, &hir::FnRetTy::Return(ty)) if is_unit(ty) => true,
            (Self::Bool, &hir::FnRetTy::Return(ty)) if is_bool(ty) => true,
            (Self::Any, &hir::FnRetTy::Return(ty)) if !is_unit(ty) => true,
            (Self::Ref, &hir::FnRetTy::Return(ty)) => matches!(ty.kind, hir::TyKind::Ref(_, _)),
            _ => false,
        }
    }
}

fn fn_header_equals(expected: hir::FnHeader, actual: hir::FnHeader) -> bool {
    expected.constness == actual.constness && expected.safety == actual.safety && expected.asyncness == actual.asyncness
}<|MERGE_RESOLUTION|>--- conflicted
+++ resolved
@@ -4711,13 +4711,7 @@
 /// Extracts a method call name, args, and `Span` of the method name.
 /// This ensures that neither the receiver nor any of the arguments
 /// come from expansion.
-<<<<<<< HEAD
-pub fn method_call<'tcx>(
-    recv: &'tcx Expr<'tcx>,
-) -> Option<(&'tcx str, &'tcx Expr<'tcx>, &'tcx [Expr<'tcx>], Span, Span)> {
-=======
 pub fn method_call<'tcx>(recv: &'tcx Expr<'tcx>) -> Option<(Symbol, &'tcx Expr<'tcx>, &'tcx [Expr<'tcx>], Span, Span)> {
->>>>>>> 03ba508d
     if let ExprKind::MethodCall(path, receiver, args, call_span) = recv.kind
         && !args.iter().any(|e| e.span.from_expansion())
         && !receiver.span.from_expansion()
@@ -5062,11 +5056,7 @@
                     }
                     unnecessary_literal_unwrap::check(cx, expr, recv, name, args);
                 },
-<<<<<<< HEAD
-                ("expect_err", [_]) | ("unwrap_err" | "unwrap_unchecked" | "unwrap_err_unchecked", []) => {
-=======
                 (sym::expect_err, [_]) | (sym::unwrap_err | sym::unwrap_unchecked | sym::unwrap_err_unchecked, []) => {
->>>>>>> 03ba508d
                     unnecessary_literal_unwrap::check(cx, expr, recv, name, args);
                 },
                 (sym::extend, [arg]) => {
@@ -5434,11 +5424,7 @@
                     }
                     unnecessary_literal_unwrap::check(cx, expr, recv, name, args);
                 },
-<<<<<<< HEAD
-                ("unwrap_or", [u_arg]) => {
-=======
                 (sym::unwrap_or, [u_arg]) => {
->>>>>>> 03ba508d
                     match method_call(recv) {
                         Some((arith @ (sym::checked_add | sym::checked_sub | sym::checked_mul), lhs, [rhs], _, _)) => {
                             manual_saturating_arithmetic::check(
@@ -5480,11 +5466,7 @@
                     }
                     unnecessary_literal_unwrap::check(cx, expr, recv, name, args);
                 },
-<<<<<<< HEAD
-                ("unwrap_or_else", [u_arg]) => {
-=======
                 (sym::unwrap_or_else, [u_arg]) => {
->>>>>>> 03ba508d
                     match method_call(recv) {
                         Some((sym::map, recv, [map_arg], _, _))
                             if map_unwrap_or::check(cx, expr, recv, map_arg, u_arg, self.msrv) => {},
@@ -5523,13 +5505,8 @@
         }
         // Handle method calls whose receiver and arguments may come from expansion
         if let ExprKind::MethodCall(path, recv, args, _call_span) = expr.kind {
-<<<<<<< HEAD
-            match (path.ident.name.as_str(), args) {
-                ("expect", [_]) if !matches!(method_call(recv), Some(("ok" | "err", _, [], _, _))) => {
-=======
             match (path.ident.name, args) {
                 (sym::expect, [_]) if !matches!(method_call(recv), Some((sym::ok | sym::err, _, [], _, _))) => {
->>>>>>> 03ba508d
                     unwrap_expect_used::check(
                         cx,
                         expr,
@@ -5540,11 +5517,7 @@
                         unwrap_expect_used::Variant::Expect,
                     );
                 },
-<<<<<<< HEAD
-                ("expect_err", [_]) => {
-=======
                 (sym::expect_err, [_]) => {
->>>>>>> 03ba508d
                     unwrap_expect_used::check(
                         cx,
                         expr,
@@ -5555,11 +5528,7 @@
                         unwrap_expect_used::Variant::Expect,
                     );
                 },
-<<<<<<< HEAD
-                ("unwrap", []) => {
-=======
                 (sym::unwrap, []) => {
->>>>>>> 03ba508d
                     unwrap_expect_used::check(
                         cx,
                         expr,
@@ -5570,11 +5539,7 @@
                         unwrap_expect_used::Variant::Unwrap,
                     );
                 },
-<<<<<<< HEAD
-                ("unwrap_err", []) => {
-=======
                 (sym::unwrap_err, []) => {
->>>>>>> 03ba508d
                     unwrap_expect_used::check(
                         cx,
                         expr,
