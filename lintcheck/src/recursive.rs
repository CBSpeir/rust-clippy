--- conflicted
+++ resolved
@@ -20,10 +20,7 @@
 #[derive(Debug, Eq, Hash, PartialEq, Clone, Serialize, Deserialize)]
 pub(crate) struct DriverInfo {
     pub package_name: String,
-<<<<<<< HEAD
-=======
     pub version: String,
->>>>>>> df0cb6c5
 }
 
 pub(crate) fn serialize_line<T, W>(value: &T, writer: &mut W)
@@ -75,11 +72,7 @@
     let messages = stderr
         .lines()
         .filter_map(|json_msg| serde_json::from_str::<Diagnostic>(json_msg).ok())
-<<<<<<< HEAD
-        .filter_map(ClippyWarning::new);
-=======
         .filter_map(|diag| ClippyWarning::new(diag, &base_url, &driver_info.package_name));
->>>>>>> df0cb6c5
 
     for message in messages {
         sender.send(message).unwrap();
