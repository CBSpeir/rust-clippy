--- conflicted
+++ resolved
@@ -136,11 +136,7 @@
         fun_span: Option<Span>,
     ) -> bool {
         // (path, fn_has_argument, methods, suffix)
-<<<<<<< HEAD
-        const KNOW_TYPES: [(Symbol, bool, &[Symbol], &str); 5] = [
-=======
         const KNOW_TYPES: [(Symbol, bool, &[Symbol], &str); 7] = [
->>>>>>> 49ca220c
             (sym::BTreeEntry, false, &[sym::or_insert], "with"),
             (sym::HashMapEntry, false, &[sym::or_insert], "with"),
             (
@@ -150,13 +146,9 @@
                 "else",
             ),
             (sym::Option, false, &[sym::get_or_insert], "with"),
-<<<<<<< HEAD
-            (sym::Result, true, &[sym::map_or, sym::or, sym::unwrap_or], "else"),
-=======
             (sym::Option, true, &[sym::and], "then"),
             (sym::Result, true, &[sym::map_or, sym::or, sym::unwrap_or], "else"),
             (sym::Result, true, &[sym::and], "then"),
->>>>>>> 49ca220c
         ];
 
         if KNOW_TYPES.iter().any(|k| k.2.contains(&name))
