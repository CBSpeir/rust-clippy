--- conflicted
+++ resolved
@@ -8,10 +8,6 @@
 #![warn(clippy::expl_impl_clone_on_copy)]
 #![expect(incomplete_features)] // `unsafe_fields` is incomplete for the time being
 #![feature(unsafe_fields)] // `clone()` cannot be derived automatically on unsafe fields
-<<<<<<< HEAD
-
-=======
->>>>>>> 549107db
 
 #[derive(Copy)]
 struct Qux;
