//@run-rustfix

#![allow(clippy::needless_borrow, clippy::ptr_arg)]
#![warn(clippy::unnecessary_to_owned, clippy::redundant_clone)]

use std::borrow::Cow;
use std::ffi::{CStr, CString, OsStr, OsString};
use std::ops::Deref;

#[derive(Clone)]
struct X(String);

impl Deref for X {
    type Target = [u8];
    fn deref(&self) -> &[u8] {
        self.0.as_bytes()
    }
}

impl AsRef<str> for X {
    fn as_ref(&self) -> &str {
        self.0.as_str()
    }
}

impl ToString for X {
    fn to_string(&self) -> String {
        self.0.to_string()
    }
}

impl X {
    fn join(&self, other: impl AsRef<str>) -> Self {
        let mut s = self.0.clone();
        s.push_str(other.as_ref());
        Self(s)
    }
}

#[allow(dead_code)]
#[derive(Clone)]
enum FileType {
    Account,
    PrivateKey,
    Certificate,
}

fn main() {
    let c_str = CStr::from_bytes_with_nul(&[0]).unwrap();
    let os_str = OsStr::new("x");
    let path = std::path::Path::new("x");
    let s = "x";
    let array = ["x"];
    let array_ref = &["x"];
    let slice = &["x"][..];
    let x = X(String::from("x"));
    let x_ref = &x;

    require_c_str(&Cow::from(c_str));
    require_c_str(c_str);

    require_os_str(os_str);
    require_os_str(&Cow::from(os_str));
    require_os_str(os_str);

    require_path(path);
    require_path(&Cow::from(path));
    require_path(path);

    require_str(s);
    require_str(&Cow::from(s));
    require_str(s);
    require_str(x_ref.as_ref());

    require_slice(slice);
    require_slice(&Cow::from(slice));
    require_slice(array.as_ref());
    require_slice(array_ref.as_ref());
    require_slice(slice);
    require_slice(&x_ref.to_owned()); // No longer flagged because of #8759.

    require_x(&Cow::<X>::Owned(x.clone()));
    require_x(&x_ref.to_owned()); // No longer flagged because of #8759.

    require_deref_c_str(c_str);
    require_deref_os_str(os_str);
    require_deref_path(path);
    require_deref_str(s);
    require_deref_slice(slice);

    require_impl_deref_c_str(c_str);
    require_impl_deref_os_str(os_str);
    require_impl_deref_path(path);
    require_impl_deref_str(s);
    require_impl_deref_slice(slice);

    require_deref_str_slice(s, slice);
    require_deref_slice_str(slice, s);

    require_as_ref_c_str(c_str);
    require_as_ref_os_str(os_str);
    require_as_ref_path(path);
    require_as_ref_str(s);
    require_as_ref_str(&x);
    require_as_ref_slice(array);
    require_as_ref_slice(array_ref);
    require_as_ref_slice(slice);

    require_impl_as_ref_c_str(c_str);
    require_impl_as_ref_os_str(os_str);
    require_impl_as_ref_path(path);
    require_impl_as_ref_str(s);
    require_impl_as_ref_str(&x);
    require_impl_as_ref_slice(array);
    require_impl_as_ref_slice(array_ref);
    require_impl_as_ref_slice(slice);

    require_as_ref_str_slice(s, array);
    require_as_ref_str_slice(s, array_ref);
    require_as_ref_str_slice(s, slice);
    require_as_ref_slice_str(array, s);
    require_as_ref_slice_str(array_ref, s);
    require_as_ref_slice_str(slice, s);

    let _ = x.join(x_ref);

    let _ = slice.iter().copied();
    let _ = slice.iter().copied();
    let _ = [std::path::PathBuf::new()][..].iter().cloned();
    let _ = [std::path::PathBuf::new()][..].iter().cloned();

    let _ = slice.iter().copied();
    let _ = slice.iter().copied();
    let _ = [std::path::PathBuf::new()][..].iter().cloned();
    let _ = [std::path::PathBuf::new()][..].iter().cloned();

    let _ = check_files(&[FileType::Account]);

    // negative tests
    require_string(&s.to_string());
    require_string(&Cow::from(s).into_owned());
    require_string(&s.to_owned());
    require_string(&x_ref.to_string());

    // `X` isn't copy.
    require_slice(&x.to_owned());
    require_deref_slice(x.to_owned());

    // The following should be flagged by `redundant_clone`, but not by this lint.
    require_c_str(&CString::from_vec_with_nul(vec![0]).unwrap());
    require_os_str(&OsString::from("x"));
    require_path(&std::path::PathBuf::from("x"));
    require_str(&String::from("x"));
    require_slice(&[String::from("x")]);
}

fn require_c_str(_: &CStr) {}
fn require_os_str(_: &OsStr) {}
fn require_path(_: &std::path::Path) {}
fn require_str(_: &str) {}
fn require_slice<T>(_: &[T]) {}
fn require_x(_: &X) {}

fn require_deref_c_str<T: Deref<Target = CStr>>(_: T) {}
fn require_deref_os_str<T: Deref<Target = OsStr>>(_: T) {}
fn require_deref_path<T: Deref<Target = std::path::Path>>(_: T) {}
fn require_deref_str<T: Deref<Target = str>>(_: T) {}
fn require_deref_slice<T, U: Deref<Target = [T]>>(_: U) {}

fn require_impl_deref_c_str(_: impl Deref<Target = CStr>) {}
fn require_impl_deref_os_str(_: impl Deref<Target = OsStr>) {}
fn require_impl_deref_path(_: impl Deref<Target = std::path::Path>) {}
fn require_impl_deref_str(_: impl Deref<Target = str>) {}
fn require_impl_deref_slice<T>(_: impl Deref<Target = [T]>) {}

fn require_deref_str_slice<T: Deref<Target = str>, U, V: Deref<Target = [U]>>(_: T, _: V) {}
fn require_deref_slice_str<T, U: Deref<Target = [T]>, V: Deref<Target = str>>(_: U, _: V) {}

fn require_as_ref_c_str<T: AsRef<CStr>>(_: T) {}
fn require_as_ref_os_str<T: AsRef<OsStr>>(_: T) {}
fn require_as_ref_path<T: AsRef<std::path::Path>>(_: T) {}
fn require_as_ref_str<T: AsRef<str>>(_: T) {}
fn require_as_ref_slice<T, U: AsRef<[T]>>(_: U) {}

fn require_impl_as_ref_c_str(_: impl AsRef<CStr>) {}
fn require_impl_as_ref_os_str(_: impl AsRef<OsStr>) {}
fn require_impl_as_ref_path(_: impl AsRef<std::path::Path>) {}
fn require_impl_as_ref_str(_: impl AsRef<str>) {}
fn require_impl_as_ref_slice<T>(_: impl AsRef<[T]>) {}

fn require_as_ref_str_slice<T: AsRef<str>, U, V: AsRef<[U]>>(_: T, _: V) {}
fn require_as_ref_slice_str<T, U: AsRef<[T]>, V: AsRef<str>>(_: U, _: V) {}

// `check_files` is based on:
// https://github.com/breard-r/acmed/blob/1f0dcc32aadbc5e52de6d23b9703554c0f925113/acmed/src/storage.rs#L262
fn check_files(file_types: &[FileType]) -> bool {
    for t in file_types {
        let path = match get_file_path(t) {
            Ok(p) => p,
            Err(_) => {
                return false;
            },
        };
        if !path.is_file() {
            return false;
        }
    }
    true
}

fn get_file_path(_file_type: &FileType) -> Result<std::path::PathBuf, std::io::Error> {
    Ok(std::path::PathBuf::new())
}

fn require_string(_: &String) {}

#[clippy::msrv = "1.35"]
fn _msrv_1_35() {
    // `copied` was stabilized in 1.36, so clippy should use `cloned`.
    let _ = &["x"][..].iter().cloned();
}

#[clippy::msrv = "1.36"]
fn _msrv_1_36() {
    let _ = &["x"][..].iter().copied();
}

// https://github.com/rust-lang/rust-clippy/issues/8507
mod issue_8507 {
    #![allow(dead_code)]

    struct Opaque<P>(P);

    pub trait Abstracted {}

    impl<P> Abstracted for Opaque<P> {}

    fn build<P>(p: P) -> Opaque<P>
    where
        P: AsRef<str>,
    {
        Opaque(p)
    }

    // Should not lint.
    fn test_str(s: &str) -> Box<dyn Abstracted> {
        Box::new(build(s.to_string()))
    }

    // Should not lint.
    fn test_x(x: super::X) -> Box<dyn Abstracted> {
        Box::new(build(x))
    }

    #[derive(Clone, Copy)]
    struct Y(&'static str);

    impl AsRef<str> for Y {
        fn as_ref(&self) -> &str {
            self.0
        }
    }

    impl ToString for Y {
        fn to_string(&self) -> String {
            self.0.to_string()
        }
    }

    // Should lint because Y is copy.
    fn test_y(y: Y) -> Box<dyn Abstracted> {
        Box::new(build(y))
    }
}

// https://github.com/rust-lang/rust-clippy/issues/8759
mod issue_8759 {
    #![allow(dead_code)]

    #[derive(Default)]
    struct View {}

    impl std::borrow::ToOwned for View {
        type Owned = View;
        fn to_owned(&self) -> Self::Owned {
            View {}
        }
    }

    #[derive(Default)]
    struct RenderWindow {
        default_view: View,
    }

    impl RenderWindow {
        fn default_view(&self) -> &View {
            &self.default_view
        }
        fn set_view(&mut self, _view: &View) {}
    }

    fn main() {
        let mut rw = RenderWindow::default();
        rw.set_view(&rw.default_view().to_owned());
    }
}

mod issue_8759_variant {
    #![allow(dead_code)]

    #[derive(Clone, Default)]
    struct View {}

    #[derive(Default)]
    struct RenderWindow {
        default_view: View,
    }

    impl RenderWindow {
        fn default_view(&self) -> &View {
            &self.default_view
        }
        fn set_view(&mut self, _view: &View) {}
    }

    fn main() {
        let mut rw = RenderWindow::default();
        rw.set_view(&rw.default_view().to_owned());
    }
}

mod issue_9317 {
    #![allow(dead_code)]

    struct Bytes {}

    impl ToString for Bytes {
        fn to_string(&self) -> String {
            "123".to_string()
        }
    }

    impl AsRef<[u8]> for Bytes {
        fn as_ref(&self) -> &[u8] {
            &[1, 2, 3]
        }
    }

    fn consume<C: AsRef<[u8]>>(c: C) {
        let _ = c;
    }

    pub fn main() {
        let b = Bytes {};
        // Should not lint.
        consume(b.to_string());
    }
}

mod issue_9351 {
    #![allow(dead_code)]

    use std::ops::Deref;
    use std::path::{Path, PathBuf};

    fn require_deref_path<T: Deref<Target = std::path::Path>>(x: T) -> T {
        x
    }

    fn generic_arg_used_elsewhere<T: AsRef<Path>>(_x: T, _y: T) {}

    fn id<T: AsRef<str>>(x: T) -> T {
        x
    }

    fn predicates_are_satisfied(_x: impl std::fmt::Write) {}

    // Should lint
    fn single_return() -> impl AsRef<str> {
        id("abc")
    }

    // Should not lint
    fn multiple_returns(b: bool) -> impl AsRef<str> {
        if b {
            return String::new();
        }

        id("abc".to_string())
    }

    struct S1(String);

    // Should not lint
    fn fields1() -> S1 {
        S1(id("abc".to_string()))
    }

    struct S2 {
        s: String,
    }

    // Should not lint
    fn fields2() {
        let mut s = S2 { s: "abc".into() };
        s.s = id("abc".to_string());
    }

    pub fn main() {
        let path = std::path::Path::new("x");
        let path_buf = path.to_owned();

        // Should not lint.
        let _x: PathBuf = require_deref_path(path.to_owned());
        generic_arg_used_elsewhere(path.to_owned(), path_buf);
        predicates_are_satisfied(id("abc".to_string()));
    }
}

mod issue_9504 {
    #![allow(dead_code)]

    async fn foo<S: AsRef<str>>(_: S) {}
    async fn bar() {
        foo(std::path::PathBuf::new().to_string_lossy().to_string()).await;
    }
}

mod issue_9771a {
    #![allow(dead_code)]

    use std::marker::PhantomData;

    pub struct Key<K: AsRef<[u8]>, V: ?Sized>(K, PhantomData<V>);

    impl<K: AsRef<[u8]>, V: ?Sized> Key<K, V> {
        pub fn new(key: K) -> Key<K, V> {
            Key(key, PhantomData)
        }
    }

    pub fn pkh(pkh: &[u8]) -> Key<Vec<u8>, String> {
        Key::new([b"pkh-", pkh].concat().to_vec())
    }
}

mod issue_9771b {
    #![allow(dead_code)]

    pub struct Key<K: AsRef<[u8]>>(K);

    pub fn from(c: &[u8]) -> Key<Vec<u8>> {
        let v = [c].concat();
        Key(v.to_vec())
    }
}

// This is a watered down version of the code in: https://github.com/oxigraph/rio
// The ICE is triggered by the call to `to_owned` on this line:
// https://github.com/oxigraph/rio/blob/66635b9ff8e5423e58932353fa40d6e64e4820f7/testsuite/src/parser_evaluator.rs#L116
mod issue_10021 {
    #![allow(unused)]

    pub struct Iri<T>(T);

    impl<T: AsRef<str>> Iri<T> {
        pub fn parse(iri: T) -> Result<Self, ()> {
            unimplemented!()
        }
    }

    pub fn parse_w3c_rdf_test_file(url: &str) -> Result<(), ()> {
        let base_iri = Iri::parse(url.to_owned())?;
        Ok(())
    }
}

mod issue_10033 {
    #![allow(dead_code)]
<<<<<<< HEAD
    use std::{fmt::Display, ops::Deref};
=======
    use std::fmt::Display;
    use std::ops::Deref;
>>>>>>> bafde543

    fn _main() {
        let f = Foo;

        // Not actually unnecessary - this calls `Foo`'s `Display` impl, not `str`'s (even though `Foo` does
        // deref to `str`)
        foo(&f.to_string());
    }

    fn foo(s: &str) {
        println!("{}", s);
    }

    struct Foo;

    impl Deref for Foo {
        type Target = str;

        fn deref(&self) -> &Self::Target {
            "str"
        }
    }

    impl Display for Foo {
        fn fmt(&self, f: &mut std::fmt::Formatter<'_>) -> std::fmt::Result {
            write!(f, "Foo")
        }
    }
}<|MERGE_RESOLUTION|>--- conflicted
+++ resolved
@@ -477,12 +477,8 @@
 
 mod issue_10033 {
     #![allow(dead_code)]
-<<<<<<< HEAD
-    use std::{fmt::Display, ops::Deref};
-=======
     use std::fmt::Display;
     use std::ops::Deref;
->>>>>>> bafde543
 
     fn _main() {
         let f = Foo;
