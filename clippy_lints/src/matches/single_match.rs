use clippy_utils::diagnostics::span_lint_and_then;
use clippy_utils::source::{
    SpanRangeExt, expr_block, snippet, snippet_block_with_context, snippet_with_applicability, snippet_with_context,
};
use clippy_utils::ty::{implements_trait, peel_and_count_ty_refs};
use clippy_utils::{is_lint_allowed, is_unit_expr, peel_blocks, peel_hir_pat_refs, peel_n_hir_expr_refs};
use core::ops::ControlFlow;
use rustc_arena::DroplessArena;
use rustc_errors::{Applicability, Diag};
use rustc_hir::def::{DefKind, Res};
use rustc_hir::intravisit::{Visitor, walk_pat};
use rustc_hir::{Arm, Expr, ExprKind, HirId, Node, Pat, PatExpr, PatExprKind, PatKind, QPath, StmtKind};
use rustc_lint::LateContext;
use rustc_middle::ty::{self, AdtDef, TyCtxt, TypeckResults, VariantDef};
use rustc_span::{Span, sym};

use super::{MATCH_BOOL, SINGLE_MATCH, SINGLE_MATCH_ELSE};

/// Checks if there are comments contained within a span.
/// This is a very "naive" check, as it just looks for the literal characters // and /* in the
/// source text. This won't be accurate if there are potentially expressions contained within the
/// span, e.g. a string literal `"//"`, but we know that this isn't the case for empty
/// match arms.
fn empty_arm_has_comment(cx: &LateContext<'_>, span: Span) -> bool {
    span.check_source_text(cx, |text| text.as_bytes().windows(2).any(|w| w == b"//" || w == b"/*"))
}

pub(crate) fn check<'tcx>(
    cx: &LateContext<'tcx>,
    ex: &'tcx Expr<'_>,
    arms: &'tcx [Arm<'_>],
    expr: &'tcx Expr<'_>,
    contains_comments: bool,
) {
    if let [arm1, arm2] = arms
        && !arms.iter().any(|arm| arm.guard.is_some() || arm.pat.span.from_expansion())
        && !expr.span.from_expansion()
        // don't lint for or patterns for now, this makes
        // the lint noisy in unnecessary situations
        && !matches!(arm1.pat.kind, PatKind::Or(..))
    {
        let els = if is_unit_expr(peel_blocks(arm2.body)) && !empty_arm_has_comment(cx, arm2.body.span) {
            None
        } else if let ExprKind::Block(block, _) = arm2.body.kind {
            if matches!((block.stmts, block.expr), ([], Some(_)) | ([_], None)) {
                // single statement/expr "else" block, don't lint
                return;
            }
            // block with 2+ statements or 1 expr and 1+ statement
            Some(arm2.body)
        } else {
            // not a block or an empty block w/ comments, don't lint
            return;
        };

        let typeck = cx.typeck_results();
        if *typeck.expr_ty(ex).peel_refs().kind() != ty::Bool || is_lint_allowed(cx, MATCH_BOOL, ex.hir_id) {
            let mut v = PatVisitor {
                typeck,
                has_enum: false,
            };
            if v.visit_pat(arm2.pat).is_break() {
                return;
            }
            if v.has_enum {
                let cx = PatCtxt {
                    tcx: cx.tcx,
                    typeck,
                    arena: DroplessArena::default(),
                };
                let mut state = PatState::Other;
                if !(state.add_pat(&cx, arm2.pat) || state.add_pat(&cx, arm1.pat)) {
                    // Don't lint if the pattern contains an enum which doesn't have a wild match.
                    return;
                }
            }

            report_single_pattern(cx, ex, arm1, expr, els, contains_comments);
        }
    }
}

fn report_single_pattern(
    cx: &LateContext<'_>,
    ex: &Expr<'_>,
    arm: &Arm<'_>,
    expr: &Expr<'_>,
    els: Option<&Expr<'_>>,
    contains_comments: bool,
) {
    let lint = if els.is_some() { SINGLE_MATCH_ELSE } else { SINGLE_MATCH };
    let ctxt = expr.span.ctxt();
    let note = |diag: &mut Diag<'_, ()>| {
        if contains_comments {
            diag.note("you might want to preserve the comments from inside the `match`");
        }
    };
    let mut app = if contains_comments {
        Applicability::MaybeIncorrect
    } else {
        Applicability::MachineApplicable
    };
    let els_str = els.map_or(String::new(), |els| {
        format!(" else {}", expr_block(cx, els, ctxt, "..", Some(expr.span), &mut app))
    });

    if ex.span.eq_ctxt(expr.span) && snippet(cx, ex.span, "..") == snippet(cx, arm.pat.span, "..") {
        let msg = "this pattern is irrefutable, `match` is useless";
        let (sugg, help) = if is_unit_expr(arm.body) {
            (String::new(), "`match` expression can be removed")
        } else {
            let mut sugg = snippet_block_with_context(cx, arm.body.span, ctxt, "..", Some(expr.span), &mut app).0;
            if let Node::Stmt(stmt) = cx.tcx.parent_hir_node(expr.hir_id)
                && let StmtKind::Expr(_) = stmt.kind
                && match arm.body.kind {
                    ExprKind::Block(block, _) => block.span.from_expansion(),
                    _ => true,
                }
            {
                sugg.push(';');
            }
            (sugg, "try")
        };
        span_lint_and_then(cx, lint, expr.span, msg, |diag| {
            diag.span_suggestion(expr.span, help, sugg, app);
            note(diag);
        });
        return;
    }

    let (pat, pat_ref_count) = peel_hir_pat_refs(arm.pat);
    let (msg, sugg) = if let PatKind::Expr(_) = pat.kind
        && let (ty, ty_ref_count, _) = peel_and_count_ty_refs(cx.typeck_results().expr_ty(ex))
        && let Some(spe_trait_id) = cx.tcx.lang_items().structural_peq_trait()
        && let Some(pe_trait_id) = cx.tcx.lang_items().eq_trait()
        && (ty.is_integral()
            || ty.is_char()
            || ty.is_str()
            || (implements_trait(cx, ty, spe_trait_id, &[]) && implements_trait(cx, ty, pe_trait_id, &[ty.into()])))
    {
        // scrutinee derives PartialEq and the pattern is a constant.
        let pat_ref_count = match pat.kind {
            // string literals are already a reference.
            PatKind::Expr(PatExpr {
                kind: PatExprKind::Lit { lit, negated: false },
                ..
            }) if lit.node.is_str() || lit.node.is_bytestr() => pat_ref_count + 1,
            _ => pat_ref_count,
        };

        // References are implicitly removed when `deref_patterns` are used.
        // They are implicitly added when match ergonomics are used.
        let (ex, ref_or_deref_adjust) = if ty_ref_count > pat_ref_count {
            let ref_count_diff = ty_ref_count - pat_ref_count;

            // Try to remove address of expressions first.
            let (ex, removed) = peel_n_hir_expr_refs(ex, ref_count_diff);

            (ex, String::from(if ref_count_diff == removed { "" } else { "&" }))
        } else {
            (ex, "*".repeat(pat_ref_count - ty_ref_count))
        };

        let msg = "you seem to be trying to use `match` for an equality check. Consider using `if`";
        let sugg = format!(
            "if {} == {}{} {}{els_str}",
            snippet_with_context(cx, ex.span, ctxt, "..", &mut app).0,
            // PartialEq for different reference counts may not exist.
            ref_or_deref_adjust,
            snippet_with_applicability(cx, arm.pat.span, "..", &mut app),
            expr_block(cx, arm.body, ctxt, "..", Some(expr.span), &mut app),
        );
        (msg, sugg)
    } else {
        let msg = "you seem to be trying to use `match` for destructuring a single pattern. Consider using `if let`";
        let sugg = format!(
            "if let {} = {} {}{els_str}",
            snippet_with_applicability(cx, arm.pat.span, "..", &mut app),
            snippet_with_context(cx, ex.span, ctxt, "..", &mut app).0,
            expr_block(cx, arm.body, ctxt, "..", Some(expr.span), &mut app),
        );
        (msg, sugg)
    };

    span_lint_and_then(cx, lint, expr.span, msg, |diag| {
        diag.span_suggestion(expr.span, "try", sugg, app);
        note(diag);
    });
}

struct PatVisitor<'tcx> {
    typeck: &'tcx TypeckResults<'tcx>,
    has_enum: bool,
}
impl<'tcx> Visitor<'tcx> for PatVisitor<'tcx> {
    type Result = ControlFlow<()>;
    fn visit_pat(&mut self, pat: &'tcx Pat<'_>) -> Self::Result {
        if matches!(pat.kind, PatKind::Binding(..)) {
            ControlFlow::Break(())
        } else {
            self.has_enum |= self.typeck.pat_ty(pat).ty_adt_def().is_some_and(AdtDef::is_enum);
            walk_pat(self, pat)
        }
    }
}

/// The context needed to manipulate a `PatState`.
struct PatCtxt<'tcx> {
    tcx: TyCtxt<'tcx>,
    typeck: &'tcx TypeckResults<'tcx>,
    arena: DroplessArena,
}

/// State for tracking whether a match can become non-exhaustive by adding a variant to a contained
/// enum.
///
/// This treats certain std enums as if they will never be extended.
enum PatState<'a> {
    /// Either a wild match or an uninteresting type. Uninteresting types include:
    /// * builtin types (e.g. `i32` or `!`)
    /// * A struct/tuple/array containing only uninteresting types.
    /// * A std enum containing only uninteresting types.
    Wild,
    /// A std enum we know won't be extended. Tracks the states of each variant separately.
    ///
    /// This is not used for `Option` since it uses the current pattern to track its state.
<<<<<<< HEAD
    StdEnum(&'a mut [PatState<'a>]),
=======
    StdEnum(&'a mut [Self]),
>>>>>>> 00e5e1b8
    /// Either the initial state for a pattern or a non-std enum. There is currently no need to
    /// distinguish these cases.
    ///
    /// For non-std enums there's no need to track the state of sub-patterns as the state of just
    /// this pattern on its own is enough for linting. Consider two cases:
    /// * This enum has no wild match. This case alone is enough to determine we can lint.
    /// * This enum has a wild match and therefore all sub-patterns also have a wild match.
    ///
    /// In both cases the sub patterns are not needed to determine whether to lint.
    Other,
}
impl<'a> PatState<'a> {
    /// Adds a set of patterns as a product type to the current state. Returns whether or not the
    /// current state is a wild match after the merge.
    fn add_product_pat<'tcx>(
        &mut self,
        cx: &'a PatCtxt<'tcx>,
        pats: impl IntoIterator<Item = &'tcx Pat<'tcx>>,
    ) -> bool {
        // Ideally this would actually keep track of the state separately for each pattern. Doing so would
        // require implementing something similar to exhaustiveness checking which is a significant increase
        // in complexity.
        //
        // For now treat this as a wild match only if all the sub-patterns are wild
        let is_wild = pats.into_iter().all(|p| {
            let mut state = Self::Other;
            state.add_pat(cx, p)
        });
        if is_wild {
            *self = Self::Wild;
        }
        is_wild
    }

    /// Attempts to get the state for the enum variant, initializing the current state if necessary.
    fn get_std_enum_variant<'tcx>(
        &mut self,
        cx: &'a PatCtxt<'tcx>,
        adt: AdtDef<'tcx>,
        path: &'tcx QPath<'_>,
        hir_id: HirId,
    ) -> Option<(&mut Self, &'tcx VariantDef)> {
        let states = match self {
            Self::Wild => return None,
            Self::Other => {
                *self = Self::StdEnum(
                    cx.arena
                        .alloc_from_iter(std::iter::repeat_with(|| Self::Other).take(adt.variants().len())),
                );
                let Self::StdEnum(x) = self else {
                    unreachable!();
                };
                x
            },
            Self::StdEnum(x) => x,
        };
        let i = match cx.typeck.qpath_res(path, hir_id) {
            Res::Def(DefKind::Ctor(..), id) => adt.variant_index_with_ctor_id(id),
            Res::Def(DefKind::Variant, id) => adt.variant_index_with_id(id),
            _ => return None,
        };
        Some((&mut states[i.as_usize()], adt.variant(i)))
    }

    fn check_all_wild_enum(&mut self) -> bool {
        if let Self::StdEnum(states) = self
            && states.iter().all(|s| matches!(s, Self::Wild))
        {
            *self = Self::Wild;
            true
        } else {
            false
        }
    }

    #[expect(clippy::similar_names)]
    fn add_struct_pats<'tcx>(
        &mut self,
        cx: &'a PatCtxt<'tcx>,
        pat: &'tcx Pat<'tcx>,
        path: &'tcx QPath<'tcx>,
        single_pat: Option<&'tcx Pat<'tcx>>,
        pats: impl IntoIterator<Item = &'tcx Pat<'tcx>>,
    ) -> bool {
        let ty::Adt(adt, _) = *cx.typeck.pat_ty(pat).kind() else {
            // Should never happen
            *self = Self::Wild;
            return true;
        };
        if adt.is_struct() {
            return if let Some(pat) = single_pat
                && adt.non_enum_variant().fields.len() == 1
            {
                self.add_pat(cx, pat)
            } else {
                self.add_product_pat(cx, pats)
            };
        }
        match cx.tcx.get_diagnostic_name(adt.did()) {
            Some(sym::Option) => {
                if let Some(pat) = single_pat {
                    self.add_pat(cx, pat)
                } else {
                    *self = Self::Wild;
                    true
                }
            },
            Some(sym::Result | sym::Cow) => {
                let Some((state, variant)) = self.get_std_enum_variant(cx, adt, path, pat.hir_id) else {
                    return matches!(self, Self::Wild);
                };
                let is_wild = if let Some(pat) = single_pat
                    && variant.fields.len() == 1
                {
                    state.add_pat(cx, pat)
                } else {
                    state.add_product_pat(cx, pats)
                };
                is_wild && self.check_all_wild_enum()
            },
            _ => matches!(self, Self::Wild),
        }
    }

    /// Adds the pattern into the current state. Returns whether or not the current state is a wild
    /// match after the merge.
    #[expect(clippy::similar_names)]
    fn add_pat<'tcx>(&mut self, cx: &'a PatCtxt<'tcx>, pat: &'tcx Pat<'_>) -> bool {
        match pat.kind {
            PatKind::Expr(PatExpr {
                kind: PatExprKind::Path(_),
                ..
            }) if match *cx.typeck.pat_ty(pat).peel_refs().kind() {
                ty::Adt(adt, _) => adt.is_enum() || (adt.is_struct() && !adt.non_enum_variant().fields.is_empty()),
                ty::Tuple(tys) => !tys.is_empty(),
                ty::Array(_, len) => len.try_to_target_usize(cx.tcx) != Some(1),
                ty::Slice(..) => true,
                _ => false,
            } =>
            {
                matches!(self, Self::Wild)
            },

            PatKind::Guard(..) => {
                matches!(self, Self::Wild)
            },

            // Patterns for things which can only contain a single sub-pattern.
            PatKind::Binding(_, _, _, Some(pat)) | PatKind::Ref(pat, _) | PatKind::Box(pat) | PatKind::Deref(pat) => {
                self.add_pat(cx, pat)
            },
            PatKind::Tuple([sub_pat], pos)
                // `pat` looks like `(sub_pat)`, without a `..` -- has only one sub-pattern
                if pos.as_opt_usize().is_none()
                    // `pat` looks like `(sub_pat, ..)` or `(.., sub_pat)`, but its type is a unary tuple,
                    // so it still only has one sub-pattern
                    || cx.typeck.pat_ty(pat).tuple_fields().len() == 1 =>
            {
                self.add_pat(cx, sub_pat)
            },
            PatKind::Slice([sub_pat], _, []) | PatKind::Slice([], _, [sub_pat])
                if let ty::Array(_, len) = *cx.typeck.pat_ty(pat).kind()
                    && len.try_to_target_usize(cx.tcx) == Some(1) =>
            {
                self.add_pat(cx, sub_pat)
            },

            PatKind::Or(pats) => pats.iter().any(|p| self.add_pat(cx, p)),
            PatKind::Tuple(pats, _) => self.add_product_pat(cx, pats),
            PatKind::Slice(head, _, tail) => self.add_product_pat(cx, head.iter().chain(tail)),

            PatKind::TupleStruct(ref path, pats, _) => self.add_struct_pats(
                cx,
                pat,
                path,
                if let [pat] = pats { Some(pat) } else { None },
                pats.iter(),
            ),
            PatKind::Struct(ref path, pats, _) => self.add_struct_pats(
                cx,
                pat,
                path,
                if let [pat] = pats { Some(pat.pat) } else { None },
                pats.iter().map(|p| p.pat),
            ),

            PatKind::Missing => unreachable!(),
            PatKind::Wild
            | PatKind::Binding(_, _, _, None)
            | PatKind::Expr(_)
            | PatKind::Range(..)
            | PatKind::Never
            | PatKind::Err(_) => {
                *self = PatState::Wild;
                true
            },
        }
    }
}<|MERGE_RESOLUTION|>--- conflicted
+++ resolved
@@ -224,11 +224,7 @@
     /// A std enum we know won't be extended. Tracks the states of each variant separately.
     ///
     /// This is not used for `Option` since it uses the current pattern to track its state.
-<<<<<<< HEAD
-    StdEnum(&'a mut [PatState<'a>]),
-=======
     StdEnum(&'a mut [Self]),
->>>>>>> 00e5e1b8
     /// Either the initial state for a pattern or a non-std enum. There is currently no need to
     /// distinguish these cases.
     ///
